--- conflicted
+++ resolved
@@ -201,21 +201,9 @@
 {
   GstCaps *caps;
 
-<<<<<<< HEAD
   caps = g_slice_new (GstCaps);
 
   gst_caps_init (caps, sizeof (GstCaps));
-=======
-  caps->type = GST_TYPE_CAPS;
-  caps->refcount = 1;
-  caps->flags = GST_CAPS_FLAGS_NONE;
-  caps->structs = g_ptr_array_new ();
-  /* the 32 has been determined by logging caps sizes in _gst_caps_free
-   * but g_ptr_array uses 16 anyway if it expands once, so this does not help
-   * in practise
-   * caps->structs = g_ptr_array_sized_new (32);
-   */
->>>>>>> ec6e452f
 
 #ifdef DEBUG_REFCOUNT
   GST_CAT_LOG (GST_CAT_CAPS, "created caps %p", caps);
@@ -378,17 +366,7 @@
      * real caps, refcount last. We do this because we must leave the refcount
      * of the result caps to 0 so that other threads don't run away with the
      * caps while we are constructing it. */
-<<<<<<< HEAD
     gst_caps_init (&temp, sizeof (GstCaps));
-=======
-    temp.type = GST_TYPE_CAPS;
-    temp.flags = GST_CAPS_FLAGS_NONE;
-    temp.structs = g_ptr_array_new ();
-
-    /* initialize the caps to a refcount of 1 so the caps can be writable for
-     * the next statement */
-    temp.refcount = 1;
->>>>>>> ec6e452f
 
     /* convert to string */
     if (G_UNLIKELY (!gst_caps_from_string_inplace (&temp, string)))
@@ -1207,15 +1185,9 @@
   for (i = 0; i < len1 + len2 - 1; i++) {
     /* caps1 index goes from 0 to GST_CAPS_LEN (caps1)-1 */
     j = MIN (i, len1 - 1);
-<<<<<<< HEAD
     /* caps2 index stays 0 until i reaches GST_CAPS_LEN (caps1), then it counts
      * up from 1 to GST_CAPS_LEN (caps2) - 1 */
-    k = MAX (0, i - j);
-=======
-    /* caps2 index stays 0 until i reaches caps1->structs->len, then it counts
-     * up from 1 to caps2->structs->len - 1 */
     k = (i > j) ? (i - j) : 0;  /* MAX (0, i - j) */
->>>>>>> ec6e452f
 
     /* now run the diagonal line, end condition is the left or bottom
      * border */
