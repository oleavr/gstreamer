--- conflicted
+++ resolved
@@ -25,19 +25,7 @@
 #ifndef __GST_EVENT_H__
 #define __GST_EVENT_H__
 
-<<<<<<< HEAD
 typedef struct _GstEvent GstEvent;
-=======
-#include <gst/gstminiobject.h>
-#include <gst/gstformat.h>
-#include <gst/gstobject.h>
-#include <gst/gstclock.h>
-#include <gst/gststructure.h>
-#include <gst/gsttaglist.h>
-#include <gst/gsttoc.h>
-
-G_BEGIN_DECLS
->>>>>>> ea9cc8c8
 
 /**
  * GstEventTypeFlags:
@@ -108,15 +96,12 @@
  *                          send messages that should be emitted in sync with
  *                          rendering.
  *                          Since: 0.10.26
-<<<<<<< HEAD
  * @GST_EVENT_EOS: End-Of-Stream. No more data is to be expected to follow
  *                 without a SEGMENT event.
  * @GST_EVENT_SEGMENT_DONE: (unimplemented) Marks the end of a segment playback.
  * @GST_EVENT_GAP: (unimplemented) Marks a gap in the datastream.
-=======
  * @GST_EVENT_TOC: An event which indicates that a new table of contents (TOC)
-                   was found or updated. Since: 0.10.37
->>>>>>> ea9cc8c8
+ *                 was found or updated. Since: 0.10.37
  * @GST_EVENT_QOS: A quality message. Used to indicate to upstream elements
  *                 that the downstream elements should adjust their processing
  *                 rate.
@@ -129,13 +114,10 @@
  *                     Since: 0.10.12
  * @GST_EVENT_STEP: A request for stepping through the media. Sinks will usually
  *                  execute the step operation. Since: 0.10.24
-<<<<<<< HEAD
  * @GST_EVENT_RECONFIGURE: A request for upstream renegotiating caps and reconfiguring.
  *                         Since: 0.11.0
-=======
  * @GST_EVENT_TOC_SELECT: A request for a new playback position based on TOC
  *                        entry's UID. Since 0.10.37
->>>>>>> ea9cc8c8
  * @GST_EVENT_CUSTOM_UPSTREAM: Upstream custom event
  * @GST_EVENT_CUSTOM_DOWNSTREAM: Downstream custom event that travels in the
  *                        data flow.
@@ -162,7 +144,6 @@
   GST_EVENT_FLUSH_STOP            = GST_EVENT_MAKE_TYPE (20, FLAG(BOTH) | FLAG(SERIALIZED)),
 
   /* downstream serialized events */
-<<<<<<< HEAD
   GST_EVENT_STREAM_START          = GST_EVENT_MAKE_TYPE (40, FLAG(DOWNSTREAM) | FLAG(SERIALIZED) | FLAG(STICKY)),
   GST_EVENT_CAPS                  = GST_EVENT_MAKE_TYPE (50, FLAG(DOWNSTREAM) | FLAG(SERIALIZED) | FLAG(STICKY)),
   GST_EVENT_STREAM_CONFIG         = GST_EVENT_MAKE_TYPE (60, FLAG(DOWNSTREAM) | FLAG(SERIALIZED) | FLAG(STICKY)),
@@ -171,6 +152,7 @@
   GST_EVENT_BUFFERSIZE            = GST_EVENT_MAKE_TYPE (90, FLAG(DOWNSTREAM) | FLAG(SERIALIZED) | FLAG(STICKY)),
   GST_EVENT_SINK_MESSAGE          = GST_EVENT_MAKE_TYPE (100, FLAG(DOWNSTREAM) | FLAG(SERIALIZED) | FLAG(STICKY) | FLAG(STICKY_MULTI)),
   GST_EVENT_EOS                   = GST_EVENT_MAKE_TYPE (110, FLAG(DOWNSTREAM) | FLAG(SERIALIZED) | FLAG(STICKY)),
+  GST_EVENT_TOC                   = GST_EVENT_MAKE_TYPE (120, FLAG(DOWNSTREAM) | FLAG(SERIALIZED) | FLAG(STICKY) | FLAG(STICKY_MULTI)),
 
   /* non-sticky downstream serialized */
   GST_EVENT_SEGMENT_DONE          = GST_EVENT_MAKE_TYPE (150, FLAG(DOWNSTREAM) | FLAG(SERIALIZED)),
@@ -183,21 +165,7 @@
   GST_EVENT_LATENCY               = GST_EVENT_MAKE_TYPE (220, FLAG(UPSTREAM)),
   GST_EVENT_STEP                  = GST_EVENT_MAKE_TYPE (230, FLAG(UPSTREAM)),
   GST_EVENT_RECONFIGURE           = GST_EVENT_MAKE_TYPE (240, FLAG(UPSTREAM)),
-=======
-  GST_EVENT_EOS                   = GST_EVENT_MAKE_TYPE (5, FLAG(DOWNSTREAM) | FLAG(SERIALIZED)),
-  GST_EVENT_NEWSEGMENT            = GST_EVENT_MAKE_TYPE (6, FLAG(DOWNSTREAM) | FLAG(SERIALIZED)),
-  GST_EVENT_TAG                   = GST_EVENT_MAKE_TYPE (7, FLAG(DOWNSTREAM) | FLAG(SERIALIZED)),
-  GST_EVENT_BUFFERSIZE            = GST_EVENT_MAKE_TYPE (8, FLAG(DOWNSTREAM) | FLAG(SERIALIZED)),
-  GST_EVENT_SINK_MESSAGE          = GST_EVENT_MAKE_TYPE (9, FLAG(DOWNSTREAM) | FLAG(SERIALIZED)),
-  GST_EVENT_TOC                   = GST_EVENT_MAKE_TYPE (10, FLAG(DOWNSTREAM) | FLAG(SERIALIZED)),
-  /* upstream events */
-  GST_EVENT_QOS                   = GST_EVENT_MAKE_TYPE (15, FLAG(UPSTREAM)),
-  GST_EVENT_SEEK                  = GST_EVENT_MAKE_TYPE (16, FLAG(UPSTREAM)),
-  GST_EVENT_NAVIGATION            = GST_EVENT_MAKE_TYPE (17, FLAG(UPSTREAM)),
-  GST_EVENT_LATENCY               = GST_EVENT_MAKE_TYPE (18, FLAG(UPSTREAM)),
-  GST_EVENT_STEP                  = GST_EVENT_MAKE_TYPE (19, FLAG(UPSTREAM)),
-  GST_EVENT_TOC_SELECT            = GST_EVENT_MAKE_TYPE (20, FLAG(UPSTREAM)),
->>>>>>> ea9cc8c8
+  GST_EVENT_TOC_SELECT            = GST_EVENT_MAKE_TYPE (250, FLAG(UPSTREAM)),
 
   /* custom events start here */
   GST_EVENT_CUSTOM_UPSTREAM          = GST_EVENT_MAKE_TYPE (270, FLAG(UPSTREAM)),
@@ -601,14 +569,12 @@
 void            gst_event_parse_step            (GstEvent *event, GstFormat *format, guint64 *amount,
                                                  gdouble *rate, gboolean *flush, gboolean *intermediate);
 
-<<<<<<< HEAD
 /* renegotiate event */
 GstEvent*       gst_event_new_reconfigure       (void) G_GNUC_MALLOC;
-=======
+
 /* TOC select event */
-GstEvent*       gst_event_new_toc_select        (const gchar *uid);
+GstEvent*       gst_event_new_toc_select        (const gchar *uid) G_GNUC_MALLOC;
 void            gst_event_parse_toc_select      (GstEvent *event, gchar **uid);
->>>>>>> ea9cc8c8
 
 G_END_DECLS
 
