/* GStreamer
 * Copyright (C) 1999,2000 Erik Walthinsen <omega@cse.ogi.edu>
 *               2000,2004 Wim Taymans <wim@fluendo.com>
 *
 * gstelement.h: Header for GstElement
 *
 * This library is free software; you can redistribute it and/or
 * modify it under the terms of the GNU Library General Public
 * License as published by the Free Software Foundation; either
 * version 2 of the License, or (at your option) any later version.
 *
 * This library is distributed in the hope that it will be useful,
 * but WITHOUT ANY WARRANTY; without even the implied warranty of
 * MERCHANTABILITY or FITNESS FOR A PARTICULAR PURPOSE.  See the GNU
 * Library General Public License for more details.
 *
 * You should have received a copy of the GNU Library General Public
 * License along with this library; if not, write to the
 * Free Software Foundation, Inc., 59 Temple Place - Suite 330,
 * Boston, MA 02111-1307, USA.
 */


#ifndef __GST_ELEMENT_FACTORY_H__
#define __GST_ELEMENT_FACTORY_H__

typedef struct _GstElementFactory GstElementFactory;
typedef struct _GstElementFactoryClass GstElementFactoryClass;

#include <gst/gstconfig.h>
#include <gst/gstelement.h>
#include <gst/gstobject.h>
#include <gst/gstplugin.h>
#include <gst/gstpluginfeature.h>
#include <gst/gstpadtemplate.h>
#include <gst/gstiterator.h>

G_BEGIN_DECLS

#define GST_TYPE_ELEMENT_FACTORY                (gst_element_factory_get_type())
#define GST_ELEMENT_FACTORY(obj)                (G_TYPE_CHECK_INSTANCE_CAST((obj),GST_TYPE_ELEMENT_FACTORY,\
                                                 GstElementFactory))
#define GST_ELEMENT_FACTORY_CLASS(klass)        (G_TYPE_CHECK_CLASS_CAST((klass),GST_TYPE_ELEMENT_FACTORY,\
                                                 GstElementFactoryClass))
#define GST_IS_ELEMENT_FACTORY(obj)             (G_TYPE_CHECK_INSTANCE_TYPE((obj),GST_TYPE_ELEMENT_FACTORY))
#define GST_IS_ELEMENT_FACTORY_CLASS(klass)     (G_TYPE_CHECK_CLASS_TYPE((klass),GST_TYPE_ELEMENT_FACTORY))
#define GST_ELEMENT_FACTORY_CAST(obj)           ((GstElementFactory *)(obj))

/**
 * GstElementFactory:
 *
 * The opaque #GstElementFactory data structure.
 */
struct _GstElementFactory {
  GstPluginFeature      parent;

  GType                 type;                   /* unique GType of element or 0 if not loaded */

  gpointer		metadata;

  GList *               staticpadtemplates;     /* GstStaticPadTemplate list */
  guint                 numpadtemplates;

  /* URI interface stuff */
  guint                 uri_type;
  gchar **              uri_protocols;

  GList *               interfaces;             /* interface type names this element implements */

  /*< private >*/
  gpointer _gst_reserved[GST_PADDING];
};

struct _GstElementFactoryClass {
  GstPluginFeatureClass parent_class;

  gpointer _gst_reserved[GST_PADDING];
};

GType                   gst_element_factory_get_type            (void);

GstElementFactory *     gst_element_factory_find                (const gchar *name);

GType                   gst_element_factory_get_element_type    (GstElementFactory *factory);
<<<<<<< HEAD

G_CONST_RETURN gchar *  gst_element_factory_get_metadata        (GstElementFactory *factory, const gchar *key);

guint                   gst_element_factory_get_num_pad_templates (GstElementFactory *factory);
G_CONST_RETURN GList *  gst_element_factory_get_static_pad_templates (GstElementFactory *factory);

=======
const gchar *           gst_element_factory_get_longname        (GstElementFactory *factory);
const gchar *           gst_element_factory_get_klass           (GstElementFactory *factory);
const gchar *           gst_element_factory_get_description     (GstElementFactory *factory);
const gchar *           gst_element_factory_get_author          (GstElementFactory *factory);
const gchar *           gst_element_factory_get_documentation_uri (GstElementFactory *factory);
const gchar *           gst_element_factory_get_icon_name       (GstElementFactory *factory);
guint                   gst_element_factory_get_num_pad_templates (GstElementFactory *factory);
const GList *           gst_element_factory_get_static_pad_templates (GstElementFactory *factory);
>>>>>>> 5d25e4a2
gint                    gst_element_factory_get_uri_type        (GstElementFactory *factory);
gchar **                gst_element_factory_get_uri_protocols   (GstElementFactory *factory);

gboolean                gst_element_factory_has_interface       (GstElementFactory *factory,
                                                                 const gchar *interfacename);

GstElement*             gst_element_factory_create              (GstElementFactory *factory,
                                                                 const gchar *name);
GstElement*             gst_element_factory_make                (const gchar *factoryname, const gchar *name);

/* FIXME 0.11: move these two into our private headers */
void                    __gst_element_factory_add_static_pad_template (GstElementFactory *elementfactory,
                                                                 GstStaticPadTemplate *templ);
void                    __gst_element_factory_add_interface     (GstElementFactory *elementfactory,
                                                                 const gchar *interfacename);
gboolean                gst_element_register                    (GstPlugin *plugin, const gchar *name,
                                                                 guint rank, GType type);

/* Factory list functions */

/**
 * GstFactoryListType:
 * @GST_ELEMENT_FACTORY_TYPE_DECODER: Decoder elements
 * @GST_ELEMENT_FACTORY_TYPE_ENCODER: Encoder elements
 * @GST_ELEMENT_FACTORY_TYPE_SINK: Sink elements
 * @GST_ELEMENT_FACTORY_TYPE_SRC: Source elements
 * @GST_ELEMENT_FACTORY_TYPE_MUXER: Muxer elements
 * @GST_ELEMENT_FACTORY_TYPE_DEMUXER: Demuxer elements
 * @GST_ELEMENT_FACTORY_TYPE_PARSER: Parser elements
 * @GST_ELEMENT_FACTORY_TYPE_PAYLOADER: Payloader elements
 * @GST_ELEMENT_FACTORY_TYPE_DEPAYLOADER: Depayloader elements
 * @GST_ELEMENT_FACTORY_TYPE_MAX_ELEMENTS: Private, do not use
 * @GST_ELEMENT_FACTORY_TYPE_MEDIA_VIDEO: Elements handling video media types
 * @GST_ELEMENT_FACTORY_TYPE_MEDIA_AUDIO: Elements handling audio media types
 * @GST_ELEMENT_FACTORY_TYPE_MEDIA_IMAGE: Elements handling image media types
 * @GST_ELEMENT_FACTORY_TYPE_MEDIA_SUBTITLE: Elements handling subtitle media types
 * @GST_ELEMENT_FACTORY_TYPE_MEDIA_METADATA: Elements handling metadata media types
 *
 * The type of #GstElementFactory to filter.
 *
 * All @GstFactoryListType up to @GST_ELEMENT_FACTORY_TYPE_MAX_ELEMENTS are exclusive.
 *
 * If one or more of the MEDIA types are specified, then only elements
 * matching the specified media types will be selected.
 *
 * Since: 0.10.31
 */

typedef guint64 GstElementFactoryListType;

#define  GST_ELEMENT_FACTORY_TYPE_DECODER        (G_GUINT64_CONSTANT (1) << 0)
#define  GST_ELEMENT_FACTORY_TYPE_ENCODER        (G_GUINT64_CONSTANT (1) << 1)
#define  GST_ELEMENT_FACTORY_TYPE_SINK           (G_GUINT64_CONSTANT (1) << 2)
#define  GST_ELEMENT_FACTORY_TYPE_SRC            (G_GUINT64_CONSTANT (1) << 3)
#define  GST_ELEMENT_FACTORY_TYPE_MUXER          (G_GUINT64_CONSTANT (1) << 4)
#define  GST_ELEMENT_FACTORY_TYPE_DEMUXER        (G_GUINT64_CONSTANT (1) << 5)
#define  GST_ELEMENT_FACTORY_TYPE_PARSER         (G_GUINT64_CONSTANT (1) << 6)
#define  GST_ELEMENT_FACTORY_TYPE_PAYLOADER      (G_GUINT64_CONSTANT (1) << 7)
#define  GST_ELEMENT_FACTORY_TYPE_DEPAYLOADER    (G_GUINT64_CONSTANT (1) << 8)
#define  GST_ELEMENT_FACTORY_TYPE_FORMATTER      (G_GUINT64_CONSTANT (1) << 9)

#define  GST_ELEMENT_FACTORY_TYPE_MAX_ELEMENTS   (G_GUINT64_CONSTANT (1) << 48)

#define  GST_ELEMENT_FACTORY_TYPE_MEDIA_VIDEO    (G_GUINT64_CONSTANT (1) << 49)
#define  GST_ELEMENT_FACTORY_TYPE_MEDIA_AUDIO    (G_GUINT64_CONSTANT (1) << 50)
#define  GST_ELEMENT_FACTORY_TYPE_MEDIA_IMAGE    (G_GUINT64_CONSTANT (1) << 51)
#define  GST_ELEMENT_FACTORY_TYPE_MEDIA_SUBTITLE (G_GUINT64_CONSTANT (1) << 52)
#define  GST_ELEMENT_FACTORY_TYPE_MEDIA_METADATA (G_GUINT64_CONSTANT (1) << 53)

/**
 * GST_ELEMENT_FACTORY_TYPE_ANY:
 *
 * Elements of any of the defined GST_ELEMENT_FACTORY_LIST types
 *
 * Since: 0.10.31
 */
#define  GST_ELEMENT_FACTORY_TYPE_ANY ((G_GUINT64_CONSTANT (1) << 49) - 1)

/**
 * GST_ELEMENT_FACTORY_TYPE_MEDIA_ANY:
 *
 * Elements matching any of the defined GST_ELEMENT_FACTORY_TYPE_MEDIA types
 *
 * Note: Do not use this if you wish to not filter against any of the defined
 * media types. If you wish to do this, simply don't specify any 
 * GST_ELEMENT_FACTORY_TYPE_MEDIA flag.
 *
 * Since: 0.10.31
 */
#define GST_ELEMENT_FACTORY_TYPE_MEDIA_ANY (~G_GUINT64_CONSTANT (0) << 48)

/**
 * GST_ELEMENT_FACTORY_TYPE_VIDEO_ENCODER:
 *
 * All encoders handling video or image media types
 *
 * Since: 0.10.31
 */
#define GST_ELEMENT_FACTORY_TYPE_VIDEO_ENCODER (GST_ELEMENT_FACTORY_TYPE_ENCODER | GST_ELEMENT_FACTORY_TYPE_MEDIA_VIDEO | GST_ELEMENT_FACTORY_TYPE_MEDIA_IMAGE)

/**
 * GST_ELEMENT_FACTORY_TYPE_AUDIO_ENCODER:
 *
 * All encoders handling audio media types
 *
 * Since: 0.10.31
 */
#define GST_ELEMENT_FACTORY_TYPE_AUDIO_ENCODER (GST_ELEMENT_FACTORY_TYPE_ENCODER | GST_ELEMENT_FACTORY_TYPE_MEDIA_AUDIO)

/**
 * GST_ELEMENT_FACTORY_TYPE_AUDIOVIDEO_SINKS:
 *
 * All sinks handling audio, video or image media types
 *
 * Since: 0.10.31
 */
#define GST_ELEMENT_FACTORY_TYPE_AUDIOVIDEO_SINKS (GST_ELEMENT_FACTORY_TYPE_SINK | GST_ELEMENT_FACTORY_TYPE_MEDIA_AUDIO | GST_ELEMENT_FACTORY_TYPE_MEDIA_VIDEO | GST_ELEMENT_FACTORY_TYPE_MEDIA_IMAGE)

/**
 * GST_ELEMENT_FACTORY_TYPE_DECODABLE:
 *
 * All elements used to 'decode' streams (decoders, demuxers, parsers, depayloaders)
 *
 * Since: 0.10.31
 */
#define GST_ELEMENT_FACTORY_TYPE_DECODABLE \
  (GST_ELEMENT_FACTORY_TYPE_DECODER | GST_ELEMENT_FACTORY_TYPE_DEMUXER | GST_ELEMENT_FACTORY_TYPE_DEPAYLOADER | GST_ELEMENT_FACTORY_TYPE_PARSER)

/* Element klass defines */
#define GST_ELEMENT_FACTORY_KLASS_DECODER		"Decoder"
#define GST_ELEMENT_FACTORY_KLASS_ENCODER		"Encoder"
#define GST_ELEMENT_FACTORY_KLASS_SINK			"Sink"
#define GST_ELEMENT_FACTORY_KLASS_SRC			"Source"
#define GST_ELEMENT_FACTORY_KLASS_MUXER			"Muxer"
#define GST_ELEMENT_FACTORY_KLASS_DEMUXER		"Demuxer"
#define GST_ELEMENT_FACTORY_KLASS_PARSER		"Parser"
#define GST_ELEMENT_FACTORY_KLASS_PAYLOADER		"Payloader"
#define GST_ELEMENT_FACTORY_KLASS_DEPAYLOADER		"Depayloader"
#define GST_ELEMENT_FACTORY_KLASS_FORMATTER		"Formatter"

#define GST_ELEMENT_FACTORY_KLASS_MEDIA_VIDEO		"Video"
#define GST_ELEMENT_FACTORY_KLASS_MEDIA_AUDIO		"Audio"
#define GST_ELEMENT_FACTORY_KLASS_MEDIA_IMAGE		"Image"
#define GST_ELEMENT_FACTORY_KLASS_MEDIA_SUBTITLE	"Subtitle"
#define GST_ELEMENT_FACTORY_KLASS_MEDIA_METADATA	"Metadata"

gboolean      gst_element_factory_list_is_type      (GstElementFactory *factory,
						     GstElementFactoryListType type);

GList *       gst_element_factory_list_get_elements (GstElementFactoryListType type,
						     GstRank minrank);


GList *       gst_element_factory_list_filter       (GList *list, const GstCaps *caps,
						     GstPadDirection direction,
						     gboolean subsetonly);
G_END_DECLS

#endif /* __GST_ELEMENT_FACTORY_H__ */<|MERGE_RESOLUTION|>--- conflicted
+++ resolved
@@ -82,23 +82,12 @@
 GstElementFactory *     gst_element_factory_find                (const gchar *name);
 
 GType                   gst_element_factory_get_element_type    (GstElementFactory *factory);
-<<<<<<< HEAD
-
-G_CONST_RETURN gchar *  gst_element_factory_get_metadata        (GstElementFactory *factory, const gchar *key);
-
-guint                   gst_element_factory_get_num_pad_templates (GstElementFactory *factory);
-G_CONST_RETURN GList *  gst_element_factory_get_static_pad_templates (GstElementFactory *factory);
-
-=======
-const gchar *           gst_element_factory_get_longname        (GstElementFactory *factory);
-const gchar *           gst_element_factory_get_klass           (GstElementFactory *factory);
-const gchar *           gst_element_factory_get_description     (GstElementFactory *factory);
-const gchar *           gst_element_factory_get_author          (GstElementFactory *factory);
-const gchar *           gst_element_factory_get_documentation_uri (GstElementFactory *factory);
-const gchar *           gst_element_factory_get_icon_name       (GstElementFactory *factory);
+
+const gchar *           gst_element_factory_get_metadata        (GstElementFactory *factory, const gchar *key);
+
 guint                   gst_element_factory_get_num_pad_templates (GstElementFactory *factory);
 const GList *           gst_element_factory_get_static_pad_templates (GstElementFactory *factory);
->>>>>>> 5d25e4a2
+
 gint                    gst_element_factory_get_uri_type        (GstElementFactory *factory);
 gchar **                gst_element_factory_get_uri_protocols   (GstElementFactory *factory);
 
