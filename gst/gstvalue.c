--- conflicted
+++ resolved
@@ -3560,13 +3560,8 @@
 
 /**
  * gst_value_intersect:
-<<<<<<< HEAD
  * @dest: (out caller-allocates) (transfer full): a uninitialized #GValue that will hold the calculated
- * intersection value
-=======
- * @dest: (out caller-allocates): a uninitialized #GValue that will hold the calculated
  * intersection value. May be NULL if the resulting set if not needed.
->>>>>>> 9121a30f
  * @value1: a value to intersect
  * @value2: another value to intersect
  *
