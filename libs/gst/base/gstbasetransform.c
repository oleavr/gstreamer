/* GStreamer
 * Copyright (C) 1999,2000 Erik Walthinsen <omega@cse.ogi.edu>
 *                    2005 Wim Taymans <wim@fluendo.com>
 *                    2005 Andy Wingo <wingo@fluendo.com>
 *                    2005 Thomas Vander Stichele <thomas at apestaart dot org>
 *                    2008 Wim Taymans <wim.taymans@gmail.com>
 *
 * This library is free software; you can redistribute it and/or
 * modify it under the terms of the GNU Library General Public
 * License as published by the Free Software Foundation; either
 * version 2 of the License, or (at your option) any later version.
 *
 * This library is distributed in the hope that it will be useful,
 * but WITHOUT ANY WARRANTY; without even the implied warranty of
 * MERCHANTABILITY or FITNESS FOR A PARTICULAR PURPOSE.  See the GNU
 * Library General Public License for more details.
 *
 * You should have received a copy of the GNU Library General Public
 * License along with this library; if not, write to the
 * Free Software Foundation, Inc., 59 Temple Place - Suite 330,
 * Boston, MA 02111-1307, USA.
 */

/**
 * SECTION:gstbasetransform
 * @short_description: Base class for simple transform filters
 * @see_also: #GstBaseSrc, #GstBaseSink
 *
 * This base class is for filter elements that process data.
 *
 * It provides for:
 * <itemizedlist>
 *   <listitem><para>one sinkpad and one srcpad</para></listitem>
 *   <listitem><para>
 *      Possible formats on sink and source pad implemented
 *      with custom transform_caps function. By default uses
 *      same format on sink and source.
 *   </para></listitem>
 *   <listitem><para>Handles state changes</para></listitem>
 *   <listitem><para>Does flushing</para></listitem>
 *   <listitem><para>Push mode</para></listitem>
 *   <listitem><para>
 *       Pull mode if the sub-class transform can operate on arbitrary data
 *    </para></listitem>
 * </itemizedlist>
 *
 * <refsect2>
 * <title>Use Cases</title>
 * <para>
 * <orderedlist>
 * <listitem>
 *   <itemizedlist><title>Passthrough mode</title>
 *   <listitem><para>
 *     Element has no interest in modifying the buffer. It may want to inspect it,
 *     in which case the element should have a transform_ip function. If there
 *     is no transform_ip function in passthrough mode, the buffer is pushed
 *     intact.
 *   </para></listitem>
 *   <listitem><para>
 *     On the GstBaseTransformClass is the passthrough_on_same_caps variable
 *     which will automatically set/unset passthrough based on whether the
 *     element negotiates the same caps on both pads.
 *   </para></listitem>
 *   <listitem><para>
 *     passthrough_on_same_caps on an element that doesn't implement a
 *     transform_caps function is useful for elements that only inspect data
 *     (such as level)
 *   </para></listitem>
 *   </itemizedlist>
 *   <itemizedlist>
 *   <title>Example elements</title>
 *     <listitem>Level</listitem>
 *     <listitem>Videoscale, audioconvert, ffmpegcolorspace, audioresample in
 *     certain modes.</listitem>
 *   </itemizedlist>
 * </listitem>
 * <listitem>
 *   <itemizedlist>
 *     <title>Modifications in-place - input buffer and output buffer are the
 *     same thing.</title>
 *   <listitem><para>
 *     The element must implement a transform_ip function.
 *   </para></listitem>
 *   <listitem><para>
 *     Output buffer size must <= input buffer size
 *   </para></listitem>
 *   <listitem><para>
 *     If the always_in_place flag is set, non-writable buffers will be copied
 *     and passed to the transform_ip function, otherwise a new buffer will be
 *     created and the transform function called.
 *   </para></listitem>
 *   <listitem><para>
 *     Incoming writable buffers will be passed to the transform_ip function
 *     immediately.  </para></listitem>
 *   <listitem><para>
 *     only implementing transform_ip and not transform implies always_in_place
 *     = TRUE
 *   </para></listitem>
 *   </itemizedlist>
 *   <itemizedlist>
 *   <title>Example elements</title>
 *     <listitem>Volume</listitem>
 *     <listitem>Audioconvert in certain modes (signed/unsigned
 *     conversion)</listitem>
 *     <listitem>ffmpegcolorspace in certain modes (endianness
 *     swapping)</listitem>
 *   </itemizedlist>
 *  </listitem>
 * <listitem>
 *   <itemizedlist>
 *   <title>Modifications only to the caps/metadata of a buffer</title>
 *   <listitem><para>
 *     The element does not require writable data, but non-writable buffers
 *     should be subbuffered so that the meta-information can be replaced.
 *   </para></listitem>
 *   <listitem><para>
 *     Elements wishing to operate in this mode should replace the
 *     prepare_output_buffer method to create subbuffers of the input buffer
 *     and set always_in_place to TRUE
 *   </para></listitem>
 *   </itemizedlist>
 *   <itemizedlist>
 *   <title>Example elements</title>
 *     <listitem>Capsfilter when setting caps on outgoing buffers that have
 *     none.</listitem>
 *     <listitem>identity when it is going to re-timestamp buffers by
 *     datarate.</listitem>
 *   </itemizedlist>
 * </listitem>
 * <listitem>
 *   <itemizedlist><title>Normal mode</title>
 *   <listitem><para>
 *     always_in_place flag is not set, or there is no transform_ip function
 *   </para></listitem>
 *   <listitem><para>
 *     Element will receive an input buffer and output buffer to operate on.
 *   </para></listitem>
 *   <listitem><para>
 *     Output buffer is allocated by calling the prepare_output_buffer function.
 *   </para></listitem>
 *   </itemizedlist>
 *   <itemizedlist>
 *   <title>Example elements</title>
 *     <listitem>Videoscale, ffmpegcolorspace, audioconvert when doing
 *     scaling/conversions</listitem>
 *   </itemizedlist>
 * </listitem>
 * <listitem>
 *   <itemizedlist><title>Special output buffer allocations</title>
 *   <listitem><para>
 *     Elements which need to do special allocation of their output buffers
 *     other than what gst_buffer_pad_alloc allows should implement a
 *     prepare_output_buffer method, which calls the parent implementation and
 *     passes the newly allocated buffer.
 *   </para></listitem>
 *   </itemizedlist>
 *   <itemizedlist>
 *   <title>Example elements</title>
 *     <listitem>efence</listitem>
 *   </itemizedlist>
 * </listitem>
 * </orderedlist>
 * </para>
 * </refsect2>
 * <refsect2>
 * <title>Sub-class settable flags on GstBaseTransform</title>
 * <para>
 * <itemizedlist>
 * <listitem><para>
 *   <itemizedlist><title>passthrough</title>
 *     <listitem><para>
 *       Implies that in the current configuration, the sub-class is not
 *       interested in modifying the buffers.
 *     </para></listitem>
 *     <listitem><para>
 *       Elements which are always in passthrough mode whenever the same caps
 *       has been negotiated on both pads can set the class variable
 *       passthrough_on_same_caps to have this behaviour automatically.
 *     </para></listitem>
 *   </itemizedlist>
 * </para></listitem>
 * <listitem><para>
 *   <itemizedlist><title>always_in_place</title>
 *     <listitem><para>
 *       Determines whether a non-writable buffer will be copied before passing
 *       to the transform_ip function.
 *     </para></listitem>
 *     <listitem><para>
 *       Implied TRUE if no transform function is implemented.
 *     </para></listitem>
 *     <listitem><para>
 *       Implied FALSE if ONLY transform function is implemented.
 *     </para></listitem>
 *   </itemizedlist>
 * </para></listitem>
 * </itemizedlist>
 * </para>
 * </refsect2>
 */

#ifdef HAVE_CONFIG_H
#  include "config.h"
#endif

#include <stdlib.h>
#include <string.h>

#include "../../../gst/gst_private.h"
#include "../../../gst/gst-i18n-lib.h"
#include "gstbasetransform.h"
#include <gst/gstmarshal.h>

GST_DEBUG_CATEGORY_STATIC (gst_base_transform_debug);
#define GST_CAT_DEFAULT gst_base_transform_debug

/* BaseTransform signals and args */
enum
{
  /* FILL ME */
  LAST_SIGNAL
};

#define DEFAULT_PROP_QOS	FALSE

enum
{
  PROP_0,
  PROP_QOS
};

#define GST_BASE_TRANSFORM_GET_PRIVATE(obj)  \
    (G_TYPE_INSTANCE_GET_PRIVATE ((obj), GST_TYPE_BASE_TRANSFORM, GstBaseTransformPrivate))

struct _GstBaseTransformPrivate
{
  /* QoS *//* with LOCK */
  gboolean qos_enabled;
  gdouble proportion;
  GstClockTime earliest_time;
  /* previous buffer had a discont */
  gboolean discont;

  GstActivateMode pad_mode;

  gboolean gap_aware;

  gboolean reconfigure;

  /* QoS stats */
  guint64 processed;
  guint64 dropped;

  GstClockTime position_out;

  GstBufferPool *pool;
  const GstAllocator *allocator;
  guint prefix;
  guint alignment;
};


static GstElementClass *parent_class = NULL;

static void gst_base_transform_class_init (GstBaseTransformClass * klass);
static void gst_base_transform_init (GstBaseTransform * trans,
    GstBaseTransformClass * klass);

/* we can't use G_DEFINE_ABSTRACT_TYPE because we need the klass in the _init
 * method to get to the padtemplates */
GType
gst_base_transform_get_type (void)
{
  static volatile gsize base_transform_type = 0;

  if (g_once_init_enter (&base_transform_type)) {
    GType _type;
    static const GTypeInfo base_transform_info = {
      sizeof (GstBaseTransformClass),
      NULL,
      NULL,
      (GClassInitFunc) gst_base_transform_class_init,
      NULL,
      NULL,
      sizeof (GstBaseTransform),
      0,
      (GInstanceInitFunc) gst_base_transform_init,
    };

    _type = g_type_register_static (GST_TYPE_ELEMENT,
        "GstBaseTransform", &base_transform_info, G_TYPE_FLAG_ABSTRACT);
    g_once_init_leave (&base_transform_type, _type);
  }
  return base_transform_type;
}

static void gst_base_transform_finalize (GObject * object);
static void gst_base_transform_set_property (GObject * object, guint prop_id,
    const GValue * value, GParamSpec * pspec);
static void gst_base_transform_get_property (GObject * object, guint prop_id,
    GValue * value, GParamSpec * pspec);
static gboolean gst_base_transform_src_activate_pull (GstPad * pad,
    gboolean active);
static gboolean gst_base_transform_sink_activate_push (GstPad * pad,
    gboolean active);
static gboolean gst_base_transform_activate (GstBaseTransform * trans,
    gboolean active);
static gboolean gst_base_transform_get_unit_size (GstBaseTransform * trans,
    GstCaps * caps, gsize * size);

static gboolean gst_base_transform_src_event (GstPad * pad, GstEvent * event);
static gboolean gst_base_transform_src_eventfunc (GstBaseTransform * trans,
    GstEvent * event);
static gboolean gst_base_transform_sink_event (GstPad * pad, GstEvent * event);
static gboolean gst_base_transform_sink_eventfunc (GstBaseTransform * trans,
    GstEvent * event);
static GstFlowReturn gst_base_transform_getrange (GstPad * pad, guint64 offset,
    guint length, GstBuffer ** buffer);
static GstFlowReturn gst_base_transform_chain (GstPad * pad,
    GstBuffer * buffer);
static GstCaps *gst_base_transform_getcaps (GstPad * pad, GstCaps * filter);
static gboolean gst_base_transform_acceptcaps (GstPad * pad, GstCaps * caps);
static gboolean gst_base_transform_acceptcaps_default (GstBaseTransform * trans,
    GstPadDirection direction, GstCaps * caps);
static gboolean gst_base_transform_setcaps (GstBaseTransform * trans,
    GstPad * pad, GstCaps * caps);
static gboolean gst_base_transform_query (GstPad * pad, GstQuery * query);
static gboolean gst_base_transform_default_query (GstBaseTransform * trans,
    GstPad * pad, GstQuery * query);
static const GstQueryType *gst_base_transform_query_type (GstPad * pad);

static GstFlowReturn default_prepare_output_buffer (GstBaseTransform * trans,
    GstBuffer * inbuf, GstBuffer ** outbuf);
static gboolean default_copy_metadata (GstBaseTransform * trans,
    GstBuffer * inbuf, GstBuffer * outbuf);

/* static guint gst_base_transform_signals[LAST_SIGNAL] = { 0 }; */

static void
gst_base_transform_finalize (GObject * object)
{
  GstBaseTransform *trans;

  trans = GST_BASE_TRANSFORM (object);

  g_mutex_free (trans->transform_lock);

  G_OBJECT_CLASS (parent_class)->finalize (object);
}

static void
gst_base_transform_class_init (GstBaseTransformClass * klass)
{
  GObjectClass *gobject_class;

  gobject_class = G_OBJECT_CLASS (klass);

  GST_DEBUG_CATEGORY_INIT (gst_base_transform_debug, "basetransform", 0,
      "basetransform element");

  GST_DEBUG ("gst_base_transform_class_init");

  g_type_class_add_private (klass, sizeof (GstBaseTransformPrivate));

  parent_class = g_type_class_peek_parent (klass);

  gobject_class->set_property = gst_base_transform_set_property;
  gobject_class->get_property = gst_base_transform_get_property;

  g_object_class_install_property (gobject_class, PROP_QOS,
      g_param_spec_boolean ("qos", "QoS", "Handle Quality-of-Service events",
          DEFAULT_PROP_QOS, G_PARAM_READWRITE | G_PARAM_STATIC_STRINGS));

  gobject_class->finalize = gst_base_transform_finalize;

  klass->passthrough_on_same_caps = FALSE;
  klass->sink_event = GST_DEBUG_FUNCPTR (gst_base_transform_sink_eventfunc);
  klass->src_event = GST_DEBUG_FUNCPTR (gst_base_transform_src_eventfunc);
  klass->accept_caps =
      GST_DEBUG_FUNCPTR (gst_base_transform_acceptcaps_default);
<<<<<<< HEAD
  klass->prepare_output_buffer =
      GST_DEBUG_FUNCPTR (default_prepare_output_buffer);
  klass->copy_metadata = GST_DEBUG_FUNCPTR (default_copy_metadata);
=======
  klass->query = GST_DEBUG_FUNCPTR (gst_base_transform_default_query);
>>>>>>> 63a21ca8
}

static void
gst_base_transform_init (GstBaseTransform * trans,
    GstBaseTransformClass * bclass)
{
  GstPadTemplate *pad_template;

  GST_DEBUG ("gst_base_transform_init");

  trans->priv = GST_BASE_TRANSFORM_GET_PRIVATE (trans);

  pad_template =
      gst_element_class_get_pad_template (GST_ELEMENT_CLASS (bclass), "sink");
  g_return_if_fail (pad_template != NULL);
  trans->sinkpad = gst_pad_new_from_template (pad_template, "sink");
  gst_pad_set_getcaps_function (trans->sinkpad,
      GST_DEBUG_FUNCPTR (gst_base_transform_getcaps));
  gst_pad_set_acceptcaps_function (trans->sinkpad,
      GST_DEBUG_FUNCPTR (gst_base_transform_acceptcaps));
  gst_pad_set_event_function (trans->sinkpad,
      GST_DEBUG_FUNCPTR (gst_base_transform_sink_event));
  gst_pad_set_chain_function (trans->sinkpad,
      GST_DEBUG_FUNCPTR (gst_base_transform_chain));
  gst_pad_set_activatepush_function (trans->sinkpad,
      GST_DEBUG_FUNCPTR (gst_base_transform_sink_activate_push));
  gst_pad_set_query_function (trans->sinkpad,
      GST_DEBUG_FUNCPTR (gst_base_transform_query));
  gst_pad_set_query_type_function (trans->sinkpad,
      GST_DEBUG_FUNCPTR (gst_base_transform_query_type));
  gst_element_add_pad (GST_ELEMENT (trans), trans->sinkpad);

  pad_template =
      gst_element_class_get_pad_template (GST_ELEMENT_CLASS (bclass), "src");
  g_return_if_fail (pad_template != NULL);
  trans->srcpad = gst_pad_new_from_template (pad_template, "src");
  gst_pad_set_getcaps_function (trans->srcpad,
      GST_DEBUG_FUNCPTR (gst_base_transform_getcaps));
  gst_pad_set_acceptcaps_function (trans->srcpad,
      GST_DEBUG_FUNCPTR (gst_base_transform_acceptcaps));
  gst_pad_set_event_function (trans->srcpad,
      GST_DEBUG_FUNCPTR (gst_base_transform_src_event));
  gst_pad_set_getrange_function (trans->srcpad,
      GST_DEBUG_FUNCPTR (gst_base_transform_getrange));
  gst_pad_set_activatepull_function (trans->srcpad,
      GST_DEBUG_FUNCPTR (gst_base_transform_src_activate_pull));
  gst_pad_set_query_function (trans->srcpad,
      GST_DEBUG_FUNCPTR (gst_base_transform_query));
  gst_pad_set_query_type_function (trans->srcpad,
      GST_DEBUG_FUNCPTR (gst_base_transform_query_type));
  gst_element_add_pad (GST_ELEMENT (trans), trans->srcpad);

  trans->transform_lock = g_mutex_new ();
  trans->pending_configure = FALSE;
  trans->priv->qos_enabled = DEFAULT_PROP_QOS;
  trans->cache_caps1 = NULL;
  trans->cache_caps2 = NULL;
  trans->priv->pad_mode = GST_ACTIVATE_NONE;
  trans->priv->gap_aware = FALSE;

  trans->passthrough = FALSE;
  if (bclass->transform == NULL) {
    /* If no transform function, always_in_place is TRUE */
    GST_DEBUG_OBJECT (trans, "setting in_place TRUE");
    trans->always_in_place = TRUE;

    if (bclass->transform_ip == NULL) {
      GST_DEBUG_OBJECT (trans, "setting passthrough TRUE");
      trans->passthrough = TRUE;
    }
  }

  trans->priv->processed = 0;
  trans->priv->dropped = 0;
}

/* given @caps on the src or sink pad (given by @direction)
 * calculate the possible caps on the other pad.
 *
 * Returns new caps, unref after usage.
 */
static GstCaps *
gst_base_transform_transform_caps (GstBaseTransform * trans,
    GstPadDirection direction, GstCaps * caps, GstCaps * filter)
{
  GstCaps *ret;
  GstBaseTransformClass *klass;

  if (caps == NULL)
    return NULL;

  klass = GST_BASE_TRANSFORM_GET_CLASS (trans);

  /* if there is a custom transform function, use this */
  if (klass->transform_caps) {

    GST_DEBUG_OBJECT (trans, "transform caps (direction = %d)", direction);

    GST_LOG_OBJECT (trans, "from: %" GST_PTR_FORMAT, caps);
    ret = klass->transform_caps (trans, direction, caps, filter);
    GST_LOG_OBJECT (trans, "  to: %" GST_PTR_FORMAT, ret);

#ifndef G_DISABLE_ASSERT
    if (filter) {
      if (!gst_caps_is_subset (ret, filter)) {
        GstCaps *intersection;

        GST_ERROR_OBJECT (trans,
            "transform_caps returned caps %" GST_PTR_FORMAT
            " which are not a real subset of the filter caps %"
            GST_PTR_FORMAT, ret, filter);
        g_warning ("%s: transform_caps returned caps which are not a real "
            "subset of the filter caps", GST_ELEMENT_NAME (trans));

        intersection =
            gst_caps_intersect_full (filter, ret, GST_CAPS_INTERSECT_FIRST);
        gst_caps_unref (intersection);
        ret = intersection;
      }
    }
#endif
  } else {
    GST_DEBUG_OBJECT (trans, "identity from: %" GST_PTR_FORMAT, caps);
    /* no transform function, use the identity transform */
    if (filter) {
      ret = gst_caps_intersect_full (filter, caps, GST_CAPS_INTERSECT_FIRST);
    } else {
      ret = gst_caps_ref (caps);
    }
  }

  GST_DEBUG_OBJECT (trans, "to: (%d) %" GST_PTR_FORMAT, gst_caps_get_size (ret),
      ret);

  return ret;
}

/* transform a buffer of @size with @caps on the pad with @direction to
 * the size of a buffer with @othercaps and store the result in @othersize
 *
 * We have two ways of doing this:
 *  1) use a custom transform size function, this is for complicated custom
 *     cases with no fixed unit_size.
 *  2) use the unit_size functions where there is a relationship between the
 *     caps and the size of a buffer.
 */
static gboolean
gst_base_transform_transform_size (GstBaseTransform * trans,
    GstPadDirection direction, GstCaps * caps,
    gsize size, GstCaps * othercaps, gsize * othersize)
{
  gsize inunitsize, outunitsize, units;
  GstBaseTransformClass *klass;
  gboolean ret;

  klass = GST_BASE_TRANSFORM_GET_CLASS (trans);

  GST_DEBUG_OBJECT (trans,
      "asked to transform size %" G_GSIZE_FORMAT " for caps %"
      GST_PTR_FORMAT " to size for caps %" GST_PTR_FORMAT " in direction %s",
      size, caps, othercaps, direction == GST_PAD_SRC ? "SRC" : "SINK");

  if (klass->transform_size) {
    /* if there is a custom transform function, use this */
    ret = klass->transform_size (trans, direction, caps, size, othercaps,
        othersize);
  } else if (klass->get_unit_size == NULL) {
    /* if there is no transform_size and no unit_size, it means the
     * element does not modify the size of a buffer */
    *othersize = size;
    ret = TRUE;
  } else {
    /* there is no transform_size function, we have to use the unit_size
     * functions. This method assumes there is a fixed unit_size associated with
     * each caps. We provide the same amount of units on both sides. */
    if (!gst_base_transform_get_unit_size (trans, caps, &inunitsize))
      goto no_in_size;

    GST_DEBUG_OBJECT (trans,
        "input size %" G_GSIZE_FORMAT ", input unit size %" G_GSIZE_FORMAT,
        size, inunitsize);

    /* input size must be a multiple of the unit_size of the input caps */
    if (inunitsize == 0 || (size % inunitsize != 0))
      goto no_multiple;

    /* get the amount of units */
    units = size / inunitsize;

    /* now get the unit size of the output */
    if (!gst_base_transform_get_unit_size (trans, othercaps, &outunitsize))
      goto no_out_size;

    /* the output size is the unit_size times the amount of units on the
     * input */
    *othersize = units * outunitsize;
    GST_DEBUG_OBJECT (trans, "transformed size to %" G_GSIZE_FORMAT,
        *othersize);

    ret = TRUE;
  }
  return ret;

  /* ERRORS */
no_in_size:
  {
    GST_DEBUG_OBJECT (trans, "could not get in_size");
    g_warning ("%s: could not get in_size", GST_ELEMENT_NAME (trans));
    return FALSE;
  }
no_multiple:
  {
    GST_DEBUG_OBJECT (trans, "Size %" G_GSIZE_FORMAT " is not a multiple of"
        "unit size %" G_GSIZE_FORMAT, size, inunitsize);
    g_warning ("%s: size %" G_GSIZE_FORMAT " is not a multiple of unit size %"
        G_GSIZE_FORMAT, GST_ELEMENT_NAME (trans), size, inunitsize);
    return FALSE;
  }
no_out_size:
  {
    GST_DEBUG_OBJECT (trans, "could not get out_size");
    g_warning ("%s: could not get out_size", GST_ELEMENT_NAME (trans));
    return FALSE;
  }
}

/* get the caps that can be handled by @pad. We perform:
 *
 *  - take the caps of peer of otherpad,
 *  - filter against the padtemplate of otherpad, 
 *  - calculate all transforms of remaining caps
 *  - filter against template of @pad
 *
 * If there is no peer, we simply return the caps of the padtemplate of pad.
 */
static GstCaps *
gst_base_transform_getcaps (GstPad * pad, GstCaps * filter)
{
  GstBaseTransform *trans;
  GstPad *otherpad;
  GstCaps *peercaps, *caps, *peerfilter = NULL;

  trans = GST_BASE_TRANSFORM (gst_pad_get_parent (pad));

  otherpad = (pad == trans->srcpad) ? trans->sinkpad : trans->srcpad;

  /* we can do what the peer can */
  if (filter) {
    GstCaps *temp, *templ;

    GST_DEBUG_OBJECT (pad, "filter caps  %" GST_PTR_FORMAT, filter);

    /* filtered against our padtemplate on the other side */
    templ = gst_pad_get_pad_template_caps (pad);
    GST_DEBUG_OBJECT (pad, "our template  %" GST_PTR_FORMAT, templ);
    temp = gst_caps_intersect_full (filter, templ, GST_CAPS_INTERSECT_FIRST);
    GST_DEBUG_OBJECT (pad, "intersected %" GST_PTR_FORMAT, temp);
    gst_caps_unref (templ);

    /* then see what we can transform this to */
    peerfilter = gst_base_transform_transform_caps (trans,
        GST_PAD_DIRECTION (pad), temp, NULL);
    GST_DEBUG_OBJECT (pad, "transformed  %" GST_PTR_FORMAT, peerfilter);
    gst_caps_unref (temp);

    /* and filter against the template of this pad */
    templ = gst_pad_get_pad_template_caps (otherpad);
    GST_DEBUG_OBJECT (pad, "our template  %" GST_PTR_FORMAT, templ);
    /* We keep the caps sorted like the returned caps */
    temp =
        gst_caps_intersect_full (peerfilter, templ, GST_CAPS_INTERSECT_FIRST);
    GST_DEBUG_OBJECT (pad, "intersected %" GST_PTR_FORMAT, temp);
    gst_caps_unref (peerfilter);
    gst_caps_unref (templ);
    peerfilter = temp;
  }

  peercaps = gst_pad_peer_get_caps (otherpad, peerfilter);

  if (peerfilter)
    gst_caps_unref (peerfilter);

  if (peercaps) {
    GstCaps *temp, *templ;

    GST_DEBUG_OBJECT (pad, "peer caps  %" GST_PTR_FORMAT, peercaps);

    /* filtered against our padtemplate on the other side */
    templ = gst_pad_get_pad_template_caps (otherpad);
    GST_DEBUG_OBJECT (pad, "our template  %" GST_PTR_FORMAT, templ);
    temp = gst_caps_intersect_full (peercaps, templ, GST_CAPS_INTERSECT_FIRST);
    GST_DEBUG_OBJECT (pad, "intersected %" GST_PTR_FORMAT, temp);
    gst_caps_unref (templ);

    /* then see what we can transform this to */
    caps = gst_base_transform_transform_caps (trans,
        GST_PAD_DIRECTION (otherpad), temp, filter);
    GST_DEBUG_OBJECT (pad, "transformed  %" GST_PTR_FORMAT, caps);
    gst_caps_unref (temp);
    if (caps == NULL)
      goto done;

    /* and filter against the template of this pad */
    templ = gst_pad_get_pad_template_caps (pad);
    GST_DEBUG_OBJECT (pad, "our template  %" GST_PTR_FORMAT, templ);
    /* We keep the caps sorted like the returned caps */
    temp = gst_caps_intersect_full (caps, templ, GST_CAPS_INTERSECT_FIRST);
    GST_DEBUG_OBJECT (pad, "intersected %" GST_PTR_FORMAT, temp);
    gst_caps_unref (caps);
    gst_caps_unref (templ);
    caps = temp;

    /* Now try if we can put the untransformed downstream caps first */
    temp = gst_caps_intersect_full (peercaps, caps, GST_CAPS_INTERSECT_FIRST);
    if (!gst_caps_is_empty (temp)) {
      gst_caps_merge (temp, caps);
      caps = temp;
    } else {
      gst_caps_unref (temp);
    }
  } else {
    /* no peer or the peer can do anything, our padtemplate is enough then */
    caps = gst_pad_get_pad_template_caps (pad);

    if (filter) {
      GstCaps *temp;

      temp = gst_caps_intersect_full (filter, caps, GST_CAPS_INTERSECT_FIRST);
      gst_caps_unref (caps);
      caps = temp;
    }
  }

done:
  GST_DEBUG_OBJECT (trans, "returning  %" GST_PTR_FORMAT, caps);

  if (peercaps)
    gst_caps_unref (peercaps);

  gst_object_unref (trans);

  return caps;
}

static gboolean
gst_base_transform_set_allocation (GstBaseTransform * trans,
    GstBufferPool * pool, const GstAllocator * allocator, guint prefix,
    guint alignment)
{
  GstBufferPool *oldpool;
  GstBaseTransformPrivate *priv = trans->priv;

  /* activate */
  if (pool) {
    GST_DEBUG_OBJECT (trans, "setting pool %p active", pool);
    if (!gst_buffer_pool_set_active (pool, TRUE))
      goto activate_failed;
  }

  GST_OBJECT_LOCK (trans);
  oldpool = priv->pool;
  priv->pool = pool;
  priv->allocator = allocator;
  priv->prefix = prefix;
  priv->alignment = alignment;
  GST_OBJECT_UNLOCK (trans);

  if (oldpool) {
    GST_DEBUG_OBJECT (trans, "deactivating old pool %p", oldpool);
    gst_buffer_pool_set_active (oldpool, FALSE);
    gst_object_unref (oldpool);
  }
  return TRUE;

  /* ERRORS */
activate_failed:
  {
    GST_ERROR_OBJECT (trans, "failed to activate bufferpool.");
    return FALSE;
  }
}

static gboolean
gst_base_transform_do_bufferpool (GstBaseTransform * trans, GstCaps * outcaps)
{
  GstQuery *query;
  gboolean result = TRUE;
  GstBufferPool *pool = NULL, *oldpool;
  guint size, min, max, prefix, alignment;
  GstBaseTransformClass *klass;
  const GstAllocator *allocator = NULL;

  /* there are these possibilities:
   *
   * 1) we negotiated passthrough, we can proxy the bufferpool directly and we
   *    will do that whenever some upstream does an allocation query.
   * 2) we need to do a transform, we need to get a bufferpool from downstream
   *    and configure it.
   */

  /* clear old pool */
  oldpool = trans->priv->pool;
  if (oldpool) {
    GST_DEBUG_OBJECT (trans, "unreffing old pool");
    gst_buffer_pool_set_active (oldpool, FALSE);
    gst_object_unref (oldpool);
    trans->priv->pool = oldpool = NULL;
  }

  if (trans->passthrough || trans->always_in_place) {
    /* we are in passthrough, the input buffer is never copied and always passed
     * along. We never allocate an output buffer on the srcpad. What we do is
     * let the upstream element decide if it wants to use a bufferpool and
     * then we will proxy the downstream pool */
    GST_DEBUG_OBJECT (trans, "we're passthough, delay bufferpool");
    return TRUE;
  }

  /* not passthrough, we need to allocate */
  /* find a pool for the negotiated caps now */
  GST_DEBUG_OBJECT (trans, "doing allocation query");
  query = gst_query_new_allocation (outcaps, TRUE);
  if (!gst_pad_peer_query (trans->srcpad, query)) {
    /* not a problem, just debug a little */
    GST_DEBUG_OBJECT (trans, "peer ALLOCATION query failed");
  }

  klass = GST_BASE_TRANSFORM_GET_CLASS (trans);

  GST_DEBUG_OBJECT (trans, "calling setup_allocation");
  if (G_LIKELY (klass->setup_allocation))
    result = klass->setup_allocation (trans, query);

  /* we got configuration from our peer, parse them */
  gst_query_parse_allocation_params (query, &size, &min, &max, &prefix,
      &alignment, &pool);
  gst_query_unref (query);

  if (size == 0) {
    const gchar *mem = NULL;

    /* no size, we have variable size buffers */
    if (gst_query_get_n_allocation_memories (query) > 0) {
      mem = gst_query_parse_nth_allocation_memory (query, 0);
    }
    allocator = gst_allocator_find (mem);
    GST_DEBUG_OBJECT (trans, "no size, using allocator %s", GST_STR_NULL (mem));
  } else if (pool == NULL) {
    GstStructure *config;

    /* we did not get a pool, make one ourselves then */
    pool = gst_buffer_pool_new ();

    GST_DEBUG_OBJECT (trans, "no pool, making one");
    config = gst_buffer_pool_get_config (pool);
    gst_buffer_pool_config_set (config, outcaps, size, min, max, prefix,
        alignment);
    gst_buffer_pool_set_config (pool, config);
  }

  /* and store */
  result =
      gst_base_transform_set_allocation (trans, pool, allocator, prefix,
      alignment);

  return result;
}

/* function triggered when the in and out caps are negotiated and need
 * to be configured in the subclass. */
static gboolean
gst_base_transform_configure_caps (GstBaseTransform * trans, GstCaps * in,
    GstCaps * out)
{
  gboolean ret = TRUE;
  GstBaseTransformClass *klass;

  klass = GST_BASE_TRANSFORM_GET_CLASS (trans);

  GST_DEBUG_OBJECT (trans, "in caps:  %" GST_PTR_FORMAT, in);
  GST_DEBUG_OBJECT (trans, "out caps: %" GST_PTR_FORMAT, out);

  /* clear the cache */
  gst_caps_replace (&trans->cache_caps1, NULL);
  gst_caps_replace (&trans->cache_caps2, NULL);

  /* figure out same caps state */
  trans->have_same_caps = gst_caps_is_equal (in, out);
  GST_DEBUG_OBJECT (trans, "have_same_caps: %d", trans->have_same_caps);

  /* If we've a transform_ip method and same input/output caps, set in_place
   * by default. If for some reason the sub-class prefers using a transform
   * function, it can clear the in place flag in the set_caps */
  gst_base_transform_set_in_place (trans,
      klass->transform_ip && trans->have_same_caps);

  /* Set the passthrough if the class wants passthrough_on_same_caps
   * and we have the same caps on each pad */
  if (klass->passthrough_on_same_caps)
    gst_base_transform_set_passthrough (trans, trans->have_same_caps);

  /* now configure the element with the caps */
  if (klass->set_caps) {
    GST_DEBUG_OBJECT (trans, "Calling set_caps method to setup caps");
    ret = klass->set_caps (trans, in, out);
  }

  trans->negotiated = ret;

  return ret;
}

/* given a fixed @caps on @pad, create the best possible caps for the
 * other pad.
 * @caps must be fixed when calling this function.
 *
 * This function calls the transform caps vmethod of the basetransform to figure
 * out the possible target formats. It then tries to select the best format from
 * this list by:
 *
 * - attempt passthrough if the target caps is a superset of the input caps
 * - fixating by using peer caps
 * - fixating with transform fixate function
 * - fixating with pad fixate functions.
 *
 * this function returns a caps that can be transformed into and is accepted by
 * the peer element.
 */
static GstCaps *
gst_base_transform_find_transform (GstBaseTransform * trans, GstPad * pad,
    GstCaps * caps)
{
  GstBaseTransformClass *klass;
  GstPad *otherpad, *otherpeer;
  GstCaps *othercaps;
  gboolean peer_checked = FALSE;
  gboolean is_fixed;

  /* caps must be fixed here, this is a programming error if it's not */
  g_return_val_if_fail (gst_caps_is_fixed (caps), NULL);

  klass = GST_BASE_TRANSFORM_GET_CLASS (trans);

  otherpad = (pad == trans->srcpad) ? trans->sinkpad : trans->srcpad;
  otherpeer = gst_pad_get_peer (otherpad);

  /* see how we can transform the input caps. We need to do this even for
   * passthrough because it might be possible that this element cannot support
   * passthrough at all. */
  othercaps = gst_base_transform_transform_caps (trans,
      GST_PAD_DIRECTION (pad), caps, NULL);

  /* The caps we can actually output is the intersection of the transformed
   * caps with the pad template for the pad */
  if (othercaps) {
    GstCaps *intersect, *templ_caps;

    templ_caps = gst_pad_get_pad_template_caps (otherpad);
    GST_DEBUG_OBJECT (trans,
        "intersecting against padtemplate %" GST_PTR_FORMAT, templ_caps);

    intersect =
        gst_caps_intersect_full (othercaps, templ_caps,
        GST_CAPS_INTERSECT_FIRST);

    gst_caps_unref (othercaps);
    gst_caps_unref (templ_caps);
    othercaps = intersect;
  }

  /* check if transform is empty */
  if (!othercaps || gst_caps_is_empty (othercaps))
    goto no_transform;

  /* if the othercaps are not fixed, we need to fixate them, first attempt
   * is by attempting passthrough if the othercaps are a superset of caps. */
  /* FIXME. maybe the caps is not fixed because it has multiple structures of
   * fixed caps */
  is_fixed = gst_caps_is_fixed (othercaps);
  if (!is_fixed) {
    GST_DEBUG_OBJECT (trans,
        "transform returned non fixed  %" GST_PTR_FORMAT, othercaps);

    /* Now let's see what the peer suggests based on our transformed caps */
    if (otherpeer) {
      GstCaps *peercaps, *intersection, *templ_caps;

      GST_DEBUG_OBJECT (trans,
          "Checking peer caps with filter %" GST_PTR_FORMAT, othercaps);

      peercaps = gst_pad_get_caps (otherpeer, othercaps);
      GST_DEBUG_OBJECT (trans, "Resulted in %" GST_PTR_FORMAT, peercaps);

      templ_caps = gst_pad_get_pad_template_caps (otherpad);

      GST_DEBUG_OBJECT (trans,
          "Intersecting with template caps %" GST_PTR_FORMAT, templ_caps);

      intersection =
          gst_caps_intersect_full (peercaps, templ_caps,
          GST_CAPS_INTERSECT_FIRST);
      GST_DEBUG_OBJECT (trans, "Intersection: %" GST_PTR_FORMAT, intersection);
      gst_caps_unref (peercaps);
      gst_caps_unref (templ_caps);
      peercaps = intersection;

      GST_DEBUG_OBJECT (trans,
          "Intersecting with transformed caps %" GST_PTR_FORMAT, othercaps);
      intersection =
          gst_caps_intersect_full (peercaps, othercaps,
          GST_CAPS_INTERSECT_FIRST);
      GST_DEBUG_OBJECT (trans, "Intersection: %" GST_PTR_FORMAT, intersection);
      gst_caps_unref (peercaps);
      gst_caps_unref (othercaps);
      othercaps = intersection;
      is_fixed = gst_caps_is_fixed (othercaps);
      peer_checked = TRUE;
    } else {
      GST_DEBUG_OBJECT (trans, "no peer, doing passthrough");
      gst_caps_unref (othercaps);
      othercaps = gst_caps_ref (caps);
      is_fixed = TRUE;
    }
  }
  if (gst_caps_is_empty (othercaps))
    goto no_transform_possible;

  /* second attempt at fixation, call the fixate vmethod and
   * ultimately call the pad fixate function. */
  if (!is_fixed) {
    GST_DEBUG_OBJECT (trans,
        "trying to fixate %" GST_PTR_FORMAT " on pad %s:%s",
        othercaps, GST_DEBUG_PAD_NAME (otherpad));

    /* since we have no other way to fixate left, we might as well just take
     * the first of the caps list and fixate that */

    /* FIXME: when fixating using the vmethod, it might make sense to fixate
     * each of the caps; but Wim doesn't see a use case for that yet */
    gst_caps_truncate (othercaps);
    peer_checked = FALSE;

    if (klass->fixate_caps) {
      GST_DEBUG_OBJECT (trans, "trying to fixate %" GST_PTR_FORMAT
          " using caps %" GST_PTR_FORMAT
          " on pad %s:%s using fixate_caps vmethod", othercaps, caps,
          GST_DEBUG_PAD_NAME (otherpad));
      klass->fixate_caps (trans, GST_PAD_DIRECTION (pad), caps, othercaps);
      is_fixed = gst_caps_is_fixed (othercaps);
    }
    /* if still not fixed, no other option but to let the default pad fixate
     * function do its job */
    if (!is_fixed) {
      GST_DEBUG_OBJECT (trans, "trying to fixate %" GST_PTR_FORMAT
          " on pad %s:%s using gst_pad_fixate_caps", othercaps,
          GST_DEBUG_PAD_NAME (otherpad));
      gst_pad_fixate_caps (otherpad, othercaps);
      is_fixed = gst_caps_is_fixed (othercaps);
    }
    GST_DEBUG_OBJECT (trans, "after fixating %" GST_PTR_FORMAT, othercaps);
  } else {
    GST_DEBUG ("caps are fixed");
    /* else caps are fixed but the subclass may want to add fields */
    if (klass->fixate_caps) {
      othercaps = gst_caps_make_writable (othercaps);

      GST_DEBUG_OBJECT (trans, "doing fixate %" GST_PTR_FORMAT
          " using caps %" GST_PTR_FORMAT
          " on pad %s:%s using fixate_caps vmethod", othercaps, caps,
          GST_DEBUG_PAD_NAME (otherpad));

      klass->fixate_caps (trans, GST_PAD_DIRECTION (pad), caps, othercaps);
      is_fixed = gst_caps_is_fixed (othercaps);
    }
  }

  /* caps should be fixed now, if not we have to fail. */
  if (!is_fixed)
    goto could_not_fixate;

  /* and peer should accept, don't check again if we already checked the
   * othercaps against the peer. */
  if (!peer_checked && otherpeer && !gst_pad_accept_caps (otherpeer, othercaps))
    goto peer_no_accept;

  GST_DEBUG_OBJECT (trans, "Input caps were %" GST_PTR_FORMAT
      ", and got final caps %" GST_PTR_FORMAT, caps, othercaps);

  if (otherpeer)
    gst_object_unref (otherpeer);

  return othercaps;

  /* ERRORS */
no_transform:
  {
    GST_DEBUG_OBJECT (trans,
        "transform returned useless  %" GST_PTR_FORMAT, othercaps);
    goto error_cleanup;
  }
no_transform_possible:
  {
    GST_DEBUG_OBJECT (trans,
        "transform could not transform %" GST_PTR_FORMAT
        " in anything we support", caps);
    goto error_cleanup;
  }
could_not_fixate:
  {
    GST_DEBUG_OBJECT (trans, "FAILED to fixate %" GST_PTR_FORMAT, othercaps);
    goto error_cleanup;
  }
peer_no_accept:
  {
    GST_DEBUG_OBJECT (trans, "FAILED to get peer of %" GST_PTR_FORMAT
        " to accept %" GST_PTR_FORMAT, otherpad, othercaps);
    goto error_cleanup;
  }
error_cleanup:
  {
    if (otherpeer)
      gst_object_unref (otherpeer);
    if (othercaps)
      gst_caps_unref (othercaps);
    return NULL;
  }
}

static gboolean
gst_base_transform_acceptcaps_default (GstBaseTransform * trans,
    GstPadDirection direction, GstCaps * caps)
{
#if 0
  GstPad *otherpad;
  GstCaps *othercaps = NULL;
#endif
  gboolean ret = TRUE;

#if 0
  otherpad = (pad == trans->srcpad) ? trans->sinkpad : trans->srcpad;

  /* we need fixed caps for the check, fall back to the default implementation
   * if we don't */
  if (!gst_caps_is_fixed (caps))
#endif
  {
    GstCaps *allowed;

    GST_DEBUG_OBJECT (trans, "non fixed accept caps %" GST_PTR_FORMAT, caps);

    /* get all the formats we can handle on this pad */
    if (direction == GST_PAD_SRC)
      allowed = gst_pad_get_caps (trans->srcpad, NULL);
    else
      allowed = gst_pad_get_caps (trans->sinkpad, NULL);

    if (!allowed) {
      GST_DEBUG_OBJECT (trans, "gst_pad_get_caps() failed");
      goto no_transform_possible;
    }

    GST_DEBUG_OBJECT (trans, "allowed caps %" GST_PTR_FORMAT, allowed);

    /* intersect with the requested format */
    ret = gst_caps_can_intersect (allowed, caps);
    gst_caps_unref (allowed);

    if (!ret)
      goto no_transform_possible;
  }
#if 0
  else {
    GST_DEBUG_OBJECT (pad, "accept caps %" GST_PTR_FORMAT, caps);

    /* find best possible caps for the other pad as a way to see if we can
     * transform this caps. */
    othercaps = gst_base_transform_find_transform (trans, pad, caps, FALSE);
    if (!othercaps || gst_caps_is_empty (othercaps))
      goto no_transform_possible;

    GST_DEBUG_OBJECT (pad, "we can transform to %" GST_PTR_FORMAT, othercaps);
  }
#endif

done:
#if 0
  /* We know it's always NULL since we never use it */
  if (othercaps)
    gst_caps_unref (othercaps);
#endif

  return ret;

  /* ERRORS */
no_transform_possible:
  {
    GST_DEBUG_OBJECT (trans,
        "transform could not transform %" GST_PTR_FORMAT
        " in anything we support", caps);
    ret = FALSE;
    goto done;
  }
}

static gboolean
gst_base_transform_acceptcaps (GstPad * pad, GstCaps * caps)
{
  gboolean ret = TRUE;
  GstBaseTransform *trans;
  GstBaseTransformClass *bclass;

  trans = GST_BASE_TRANSFORM (gst_pad_get_parent (pad));
  bclass = GST_BASE_TRANSFORM_GET_CLASS (trans);

  if (bclass->accept_caps)
    ret = bclass->accept_caps (trans, GST_PAD_DIRECTION (pad), caps);

  gst_object_unref (trans);

  return ret;
}

/* called when new caps arrive on the sink or source pad,
 * We try to find the best caps for the other side using our _find_transform()
 * function. If there are caps, we configure the transform for this new
 * transformation.
 *
 * FIXME, this function is currently commutative but this should not really be
 * because we never set caps starting from the srcpad.
 */
static gboolean
gst_base_transform_setcaps (GstBaseTransform * trans, GstPad * pad,
    GstCaps * caps)
{
  GstPad *otherpad, *otherpeer;
  GstCaps *othercaps = NULL;
  gboolean ret = TRUE;
  GstCaps *incaps, *outcaps;

  otherpad = (pad == trans->srcpad) ? trans->sinkpad : trans->srcpad;
  otherpeer = gst_pad_get_peer (otherpad);

  GST_DEBUG_OBJECT (pad, "have new caps %p %" GST_PTR_FORMAT, caps, caps);

  /* find best possible caps for the other pad */
  othercaps = gst_base_transform_find_transform (trans, pad, caps);
  if (!othercaps || gst_caps_is_empty (othercaps))
    goto no_transform_possible;

  /* configure the element now */
  /* make sure in and out caps are correct */
  if (pad == trans->sinkpad) {
    incaps = caps;
    outcaps = othercaps;
  } else {
    incaps = othercaps;
    outcaps = caps;
  }

  /* if we have the same caps, we can optimize and reuse the input caps */
  if (gst_caps_is_equal (incaps, outcaps)) {
    GST_INFO_OBJECT (trans, "reuse caps");
    gst_caps_unref (othercaps);
    outcaps = othercaps = gst_caps_ref (incaps);
  }

  /* call configure now */
  if (!(ret = gst_base_transform_configure_caps (trans, incaps, outcaps)))
    goto failed_configure;

  GST_OBJECT_LOCK (trans->sinkpad);
  GST_OBJECT_FLAG_UNSET (trans->srcpad, GST_PAD_NEED_RECONFIGURE);
  trans->priv->reconfigure = FALSE;
  GST_OBJECT_UNLOCK (trans->sinkpad);

  /* we know this will work, we implement the setcaps */
  gst_pad_push_event (otherpad, gst_event_new_caps (othercaps));

  if (pad == trans->srcpad && trans->priv->pad_mode == GST_ACTIVATE_PULL) {
    /* FIXME hm? */
    ret &= gst_pad_push_event (otherpeer, gst_event_new_caps (othercaps));
    if (!ret) {
      GST_INFO_OBJECT (trans, "otherpeer setcaps(%" GST_PTR_FORMAT ") failed",
          othercaps);
    }
  }

  if (ret) {
    /* try to get a pool when needed */
    ret = gst_base_transform_do_bufferpool (trans, othercaps);
  }

done:
  if (otherpeer)
    gst_object_unref (otherpeer);
  if (othercaps)
    gst_caps_unref (othercaps);

  trans->negotiated = ret;

  return ret;

  /* ERRORS */
no_transform_possible:
  {
    GST_WARNING_OBJECT (trans,
        "transform could not transform %" GST_PTR_FORMAT
        " in anything we support", caps);
    ret = FALSE;
    goto done;
  }
failed_configure:
  {
    GST_WARNING_OBJECT (trans, "FAILED to configure caps %" GST_PTR_FORMAT
        " to accept %" GST_PTR_FORMAT, otherpad, othercaps);
    ret = FALSE;
    goto done;
  }
}

static gboolean
gst_base_transform_default_query (GstBaseTransform * trans,
    GstPad * pad, GstQuery * query)
{
  gboolean ret = FALSE;
  GstPad *otherpad;

  otherpad = (pad == trans->srcpad) ? trans->sinkpad : trans->srcpad;

  switch (GST_QUERY_TYPE (query)) {
    case GST_QUERY_ALLOCATION:
    {
      gboolean passthrough;

      /* can only be done on the sinkpad */
      if (!GST_PAD_IS_SINK (pad))
        goto done;

      GST_BASE_TRANSFORM_LOCK (trans);
      passthrough = trans->passthrough || trans->always_in_place;
      GST_BASE_TRANSFORM_UNLOCK (trans);

      GST_DEBUG_OBJECT (trans, "passthrough %d", passthrough);

      if (passthrough)
        ret = gst_pad_peer_query (otherpad, query);
      else
        ret = FALSE;
      break;
    }
    case GST_QUERY_POSITION:
    {
      GstFormat format;

      gst_query_parse_position (query, &format, NULL);
      if (format == GST_FORMAT_TIME && trans->segment.format == GST_FORMAT_TIME) {
        gint64 pos;
        ret = TRUE;

        if ((pad == trans->sinkpad)
            || (trans->priv->position_out == GST_CLOCK_TIME_NONE)) {
          pos =
              gst_segment_to_stream_time (&trans->segment, GST_FORMAT_TIME,
              trans->segment.position);
        } else {
          pos = gst_segment_to_stream_time (&trans->segment, GST_FORMAT_TIME,
              trans->priv->position_out);
        }
        gst_query_set_position (query, format, pos);
      } else {
        ret = gst_pad_peer_query (otherpad, query);
      }
      break;
    }
    default:
      ret = gst_pad_peer_query (otherpad, query);
      break;
  }

<<<<<<< HEAD
done:
=======
  return ret;
}

static gboolean
gst_base_transform_query (GstPad * pad, GstQuery * query)
{
  GstBaseTransform *trans;
  GstBaseTransformClass *bclass;
  gboolean ret;

  trans = GST_BASE_TRANSFORM (gst_pad_get_parent (pad));
  if (G_UNLIKELY (trans == NULL))
    return FALSE;

  bclass = GST_BASE_TRANSFORM_GET_CLASS (trans);

  if (bclass->query)
    ret = bclass->query (trans, pad, query);
  else
    ret = gst_pad_query_default (pad, query);

>>>>>>> 63a21ca8
  gst_object_unref (trans);

  return ret;
}

static const GstQueryType *
gst_base_transform_query_type (GstPad * pad)
{
  static const GstQueryType types[] = {
    GST_QUERY_POSITION,
    GST_QUERY_NONE
  };

  return types;
}

/* this function either returns the input buffer without incrementing the
 * refcount or it allocates a new (writable) buffer */
static GstFlowReturn
default_prepare_output_buffer (GstBaseTransform * trans,
    GstBuffer * inbuf, GstBuffer ** outbuf)
{
  GstBaseTransformPrivate *priv;
  GstFlowReturn ret = GST_FLOW_OK;
  GstBaseTransformClass *bclass;

  priv = trans->priv;
  bclass = GST_BASE_TRANSFORM_GET_CLASS (trans);

  /* figure out how to allocate an output buffer */
  if (trans->passthrough) {
    /* passthrough, we will not modify the incomming buffer so we can just
     * reuse it */
    GST_DEBUG_OBJECT (trans, "passthrough: reusing input buffer");
    *outbuf = inbuf;
  } else {
    /* we can't reuse the input buffer */
    if (priv->pool) {
      GST_DEBUG_OBJECT (trans, "using pool alloc");
      ret = gst_buffer_pool_acquire_buffer (priv->pool, outbuf, NULL);
    } else {
      gsize insize, outsize;
      gboolean res;

      /* no pool, we need to figure out the size of the output buffer first */
      insize = gst_buffer_get_size (inbuf);

      if (trans->passthrough) {
        GST_DEBUG_OBJECT (trans, "doing passthrough alloc");
        /* passthrough, the output size is the same as the input size. */
        outsize = insize;
      } else {
        gboolean want_in_place = (bclass->transform_ip != NULL)
            && trans->always_in_place;

        if (want_in_place) {
          GST_DEBUG_OBJECT (trans, "doing inplace alloc");
          /* we alloc a buffer of the same size as the input */
          outsize = insize;
        } else {
          GstCaps *incaps, *outcaps;

          /* else use the transform function to get the size */
          incaps = gst_pad_get_current_caps (trans->sinkpad);
          outcaps = gst_pad_get_current_caps (trans->srcpad);

          GST_DEBUG_OBJECT (trans, "getting output size for alloc");
          /* copy transform, figure out the output size */
          res = gst_base_transform_transform_size (trans,
              GST_PAD_SINK, incaps, insize, outcaps, &outsize);

          gst_caps_unref (incaps);
          gst_caps_unref (outcaps);

          if (!res)
            goto unknown_size;
        }
      }
      GST_DEBUG_OBJECT (trans, "doing alloc of size %" G_GSIZE_FORMAT, outsize);
      *outbuf =
          gst_buffer_new_allocate (priv->allocator, outsize, priv->alignment);
    }
  }
  return ret;

  /* ERRORS */
unknown_size:
  {
    GST_ERROR_OBJECT (trans, "unknown output size");
    return GST_FLOW_ERROR;
  }
}

static gboolean
default_copy_metadata (GstBaseTransform * trans,
    GstBuffer * inbuf, GstBuffer * outbuf)
{
  GstBaseTransformPrivate *priv = trans->priv;

  /* now copy the metadata */
  GST_DEBUG_OBJECT (trans, "copying metadata");

  /* this should not happen, buffers allocated from a pool or with
   * new_allocate should always be writable. */
  if (!gst_buffer_is_writable (outbuf))
    goto not_writable;

  /* when we get here, the metadata should be writable */
  gst_buffer_copy_into (outbuf, inbuf,
      GST_BUFFER_COPY_FLAGS | GST_BUFFER_COPY_TIMESTAMPS, 0, -1);

  /* clear the GAP flag when the subclass does not understand it */
  if (!priv->gap_aware)
    GST_BUFFER_FLAG_UNSET (outbuf, GST_BUFFER_FLAG_GAP);

  return TRUE;

  /* ERRORS */
not_writable:
  {
    GST_WARNING_OBJECT (trans, "buffer %p not writable", outbuf);
    return FALSE;
  }
}

/* Given @caps calcultate the size of one unit.
 *
 * For video caps, this is the size of one frame (and thus one buffer).
 * For audio caps, this is the size of one sample.
 *
 * These values are cached since they do not change and the calculation
 * potentially involves parsing caps and other expensive stuff.
 *
 * We have two cache locations to store the size, one for the source caps
 * and one for the sink caps.
 *
 * this function returns FALSE if no size could be calculated.
 */
static gboolean
gst_base_transform_get_unit_size (GstBaseTransform * trans, GstCaps * caps,
    gsize * size)
{
  gboolean res = FALSE;
  GstBaseTransformClass *bclass;

  /* see if we have the result cached */
  if (trans->cache_caps1 == caps) {
    *size = trans->cache_caps1_size;
    GST_DEBUG_OBJECT (trans,
        "returned %" G_GSIZE_FORMAT " from first cache", *size);
    return TRUE;
  }
  if (trans->cache_caps2 == caps) {
    *size = trans->cache_caps2_size;
    GST_DEBUG_OBJECT (trans,
        "returned %" G_GSIZE_FORMAT " from second cached", *size);
    return TRUE;
  }

  bclass = GST_BASE_TRANSFORM_GET_CLASS (trans);
  if (bclass->get_unit_size) {
    res = bclass->get_unit_size (trans, caps, size);
    GST_DEBUG_OBJECT (trans,
        "caps %" GST_PTR_FORMAT ") has unit size %" G_GSIZE_FORMAT ", res %s",
        caps, *size, res ? "TRUE" : "FALSE");

    if (res) {
      /* and cache the values */
      if (trans->cache_caps1 == NULL) {
        gst_caps_replace (&trans->cache_caps1, caps);
        trans->cache_caps1_size = *size;
        GST_DEBUG_OBJECT (trans,
            "caching %" G_GSIZE_FORMAT " in first cache", *size);
      } else if (trans->cache_caps2 == NULL) {
        gst_caps_replace (&trans->cache_caps2, caps);
        trans->cache_caps2_size = *size;
        GST_DEBUG_OBJECT (trans,
            "caching %" G_GSIZE_FORMAT " in second cache", *size);
      } else {
        GST_DEBUG_OBJECT (trans, "no free spot to cache unit_size");
      }
    }
  } else {
    GST_DEBUG_OBJECT (trans, "Sub-class does not implement get_unit_size");
  }
  return res;
}

static gboolean
gst_base_transform_sink_event (GstPad * pad, GstEvent * event)
{
  GstBaseTransform *trans;
  GstBaseTransformClass *bclass;
  gboolean ret = TRUE;

  trans = GST_BASE_TRANSFORM (gst_pad_get_parent (pad));
  if (G_UNLIKELY (trans == NULL)) {
    gst_event_unref (event);
    return FALSE;
  }
  bclass = GST_BASE_TRANSFORM_GET_CLASS (trans);

  if (bclass->sink_event)
    ret = bclass->sink_event (trans, event);
  else
    gst_event_unref (event);

  gst_object_unref (trans);

  return ret;
}

static gboolean
gst_base_transform_sink_eventfunc (GstBaseTransform * trans, GstEvent * event)
{
  gboolean ret = TRUE, forward = TRUE;

  switch (GST_EVENT_TYPE (event)) {
    case GST_EVENT_FLUSH_START:
      break;
    case GST_EVENT_FLUSH_STOP:
      GST_OBJECT_LOCK (trans);
      /* reset QoS parameters */
      trans->priv->proportion = 1.0;
      trans->priv->earliest_time = -1;
      trans->priv->discont = FALSE;
      trans->priv->processed = 0;
      trans->priv->dropped = 0;
      GST_OBJECT_UNLOCK (trans);
      /* we need new segment info after the flush. */
      trans->have_segment = FALSE;
      gst_segment_init (&trans->segment, GST_FORMAT_UNDEFINED);
      trans->priv->position_out = GST_CLOCK_TIME_NONE;
      break;
    case GST_EVENT_EOS:
      break;
    case GST_EVENT_TAG:
      break;
    case GST_EVENT_CAPS:
    {
      GstCaps *caps;

      gst_event_parse_caps (event, &caps);
      ret = gst_base_transform_setcaps (trans, trans->sinkpad, caps);

      forward = FALSE;
      break;
    }
    case GST_EVENT_SEGMENT:
    {
      gst_event_copy_segment (event, &trans->segment);
      trans->have_segment = TRUE;

      GST_DEBUG_OBJECT (trans, "received SEGMENT %" GST_SEGMENT_FORMAT,
          &trans->segment);
      break;
    }
    default:
      break;
  }

  if (ret && forward)
    ret = gst_pad_push_event (trans->srcpad, event);
  else
    gst_event_unref (event);

  return ret;
}

static gboolean
gst_base_transform_src_event (GstPad * pad, GstEvent * event)
{
  GstBaseTransform *trans;
  GstBaseTransformClass *bclass;
  gboolean ret = TRUE;

  trans = GST_BASE_TRANSFORM (gst_pad_get_parent (pad));
  if (G_UNLIKELY (trans == NULL)) {
    gst_event_unref (event);
    return FALSE;
  }

  bclass = GST_BASE_TRANSFORM_GET_CLASS (trans);

  if (bclass->src_event)
    ret = bclass->src_event (trans, event);
  else
    gst_event_unref (event);

  gst_object_unref (trans);

  return ret;
}

static gboolean
gst_base_transform_src_eventfunc (GstBaseTransform * trans, GstEvent * event)
{
  gboolean ret;

  GST_DEBUG_OBJECT (trans, "handling event %p %" GST_PTR_FORMAT, event, event);

  switch (GST_EVENT_TYPE (event)) {
    case GST_EVENT_SEEK:
      break;
    case GST_EVENT_NAVIGATION:
      break;
    case GST_EVENT_QOS:
    {
      gdouble proportion;
      GstClockTimeDiff diff;
      GstClockTime timestamp;

      gst_event_parse_qos (event, NULL, &proportion, &diff, &timestamp);
      gst_base_transform_update_qos (trans, proportion, diff, timestamp);
      break;
    }
    default:
      break;
  }

  ret = gst_pad_push_event (trans->sinkpad, event);

  return ret;
}

/* perform a transform on @inbuf and put the result in @outbuf.
 *
 * This function is common to the push and pull-based operations.
 *
 * This function takes ownership of @inbuf */
static GstFlowReturn
gst_base_transform_handle_buffer (GstBaseTransform * trans, GstBuffer * inbuf,
    GstBuffer ** outbuf)
{
  GstBaseTransformClass *bclass;
  GstFlowReturn ret = GST_FLOW_OK;
  gboolean want_in_place;
  GstClockTime running_time;
  GstClockTime timestamp;
  gboolean reconfigure;

  bclass = GST_BASE_TRANSFORM_GET_CLASS (trans);

  GST_OBJECT_LOCK (trans->sinkpad);
  reconfigure = GST_PAD_NEEDS_RECONFIGURE (trans->srcpad)
      || trans->priv->reconfigure;
  GST_OBJECT_FLAG_UNSET (trans->srcpad, GST_PAD_NEED_RECONFIGURE);
  trans->priv->reconfigure = FALSE;
  GST_OBJECT_UNLOCK (trans->sinkpad);

  if (G_UNLIKELY (reconfigure)) {
    GstCaps *incaps;

    GST_DEBUG_OBJECT (trans, "we had a pending reconfigure");

    incaps = gst_pad_get_current_caps (trans->sinkpad);
    if (incaps == NULL)
      goto no_reconfigure;

    /* if we need to reconfigure we pretend a buffer with new caps arrived. This
     * will reconfigure the transform with the new output format. We can only
     * do this if the buffer actually has caps. */
    if (!gst_base_transform_setcaps (trans, trans->sinkpad, incaps)) {
      gst_caps_unref (incaps);
      goto not_negotiated;
    }
    gst_caps_unref (incaps);
  }

no_reconfigure:
  if (GST_BUFFER_OFFSET_IS_VALID (inbuf))
    GST_DEBUG_OBJECT (trans,
        "handling buffer %p of size %" G_GSIZE_FORMAT " and offset %"
        G_GUINT64_FORMAT, inbuf, gst_buffer_get_size (inbuf),
        GST_BUFFER_OFFSET (inbuf));
  else
    GST_DEBUG_OBJECT (trans,
        "handling buffer %p of size %" G_GSIZE_FORMAT " and offset NONE", inbuf,
        gst_buffer_get_size (inbuf));

  /* Don't allow buffer handling before negotiation, except in passthrough mode
   * or if the class doesn't implement a set_caps function (in which case it doesn't
   * care about caps)
   */
  if (!trans->negotiated && !trans->passthrough && (bclass->set_caps != NULL))
    goto not_negotiated;

  /* Set discont flag so we can mark the outgoing buffer */
  if (GST_BUFFER_IS_DISCONT (inbuf)) {
    GST_DEBUG_OBJECT (trans, "got DISCONT buffer %p", inbuf);
    trans->priv->discont = TRUE;
  }

  /* can only do QoS if the segment is in TIME */
  if (trans->segment.format != GST_FORMAT_TIME)
    goto no_qos;

  /* QOS is done on the running time of the buffer, get it now */
  timestamp = GST_BUFFER_TIMESTAMP (inbuf);
  running_time = gst_segment_to_running_time (&trans->segment, GST_FORMAT_TIME,
      timestamp);

  if (running_time != -1) {
    gboolean need_skip;
    GstClockTime earliest_time;
    gdouble proportion;

    /* lock for getting the QoS parameters that are set (in a different thread)
     * with the QOS events */
    GST_OBJECT_LOCK (trans);
    earliest_time = trans->priv->earliest_time;
    proportion = trans->priv->proportion;
    /* check for QoS, don't perform conversion for buffers
     * that are known to be late. */
    need_skip = trans->priv->qos_enabled &&
        earliest_time != -1 && running_time <= earliest_time;
    GST_OBJECT_UNLOCK (trans);

    if (need_skip) {
      GstMessage *qos_msg;
      GstClockTime duration;
      guint64 stream_time;
      gint64 jitter;

      GST_CAT_DEBUG_OBJECT (GST_CAT_QOS, trans, "skipping transform: qostime %"
          GST_TIME_FORMAT " <= %" GST_TIME_FORMAT,
          GST_TIME_ARGS (running_time), GST_TIME_ARGS (earliest_time));

      trans->priv->dropped++;

      duration = GST_BUFFER_DURATION (inbuf);
      stream_time =
          gst_segment_to_stream_time (&trans->segment, GST_FORMAT_TIME,
          timestamp);
      jitter = GST_CLOCK_DIFF (running_time, earliest_time);

      qos_msg =
          gst_message_new_qos (GST_OBJECT_CAST (trans), FALSE, running_time,
          stream_time, timestamp, duration);
      gst_message_set_qos_values (qos_msg, jitter, proportion, 1000000);
      gst_message_set_qos_stats (qos_msg, GST_FORMAT_BUFFERS,
          trans->priv->processed, trans->priv->dropped);
      gst_element_post_message (GST_ELEMENT_CAST (trans), qos_msg);

      /* mark discont for next buffer */
      trans->priv->discont = TRUE;
      goto skip;
    }
  }

no_qos:

  /* first try to allocate an output buffer based on the currently negotiated
   * format. outbuf will contain a buffer suitable for doing the configured
   * transform after this function. */
  if (bclass->prepare_output_buffer == NULL)
    goto no_prepare;

  GST_DEBUG_OBJECT (trans, "calling prepare buffer");
  ret = bclass->prepare_output_buffer (trans, inbuf, outbuf);

  if (ret != GST_FLOW_OK || *outbuf == NULL)
    goto no_buffer;

  if (inbuf == *outbuf) {
    GST_DEBUG_OBJECT (trans, "reusing input buffer");
  } else if (trans->passthrough) {
    /* we are asked to perform a passthrough transform but the input and
     * output buffers are different. We have to discard the output buffer and
     * reuse the input buffer. This is rather weird, it means that the prepare
     * output buffer does something wrong. */
    GST_WARNING_OBJECT (trans, "passthrough but different buffers, check the "
        "prepare_output_buffer implementation");
    gst_buffer_unref (*outbuf);
    *outbuf = inbuf;
  } else {
    /* copy the metadata */
    if (bclass->copy_metadata)
      if (!bclass->copy_metadata (trans, inbuf, *outbuf)) {
        /* something failed, post a warning */
        GST_ELEMENT_WARNING (trans, STREAM, NOT_IMPLEMENTED,
            ("could not copy metadata"), (NULL));
      }
  }
  GST_DEBUG_OBJECT (trans, "using allocated buffer in %p, out %p", inbuf,
      *outbuf);

  /* now perform the needed transform */
  if (trans->passthrough) {
    /* In passthrough mode, give transform_ip a look at the
     * buffer, without making it writable, or just push the
     * data through */
    if (bclass->transform_ip) {
      GST_DEBUG_OBJECT (trans, "doing passthrough transform");
      ret = bclass->transform_ip (trans, *outbuf);
    } else {
      GST_DEBUG_OBJECT (trans, "element is in passthrough");
    }
  } else {
    want_in_place = (bclass->transform_ip != NULL) && trans->always_in_place;

    if (want_in_place) {
      GST_DEBUG_OBJECT (trans, "doing inplace transform");

      if (inbuf != *outbuf) {
        guint8 *indata, *outdata;
        gsize insize, outsize;

        /* Different buffer. The data can still be the same when we are dealing
         * with subbuffers of the same buffer. Note that because of the FIXME in
         * prepare_output_buffer() we have decreased the refcounts of inbuf and
         * outbuf to keep them writable */
        indata = gst_buffer_map (inbuf, &insize, NULL, GST_MAP_READ);
        outdata = gst_buffer_map (*outbuf, &outsize, NULL, GST_MAP_WRITE);

        if (indata != outdata)
          memcpy (outdata, indata, insize);

        gst_buffer_unmap (inbuf, indata, insize);
        gst_buffer_unmap (*outbuf, outdata, outsize);
      }
      ret = bclass->transform_ip (trans, *outbuf);
    } else {
      GST_DEBUG_OBJECT (trans, "doing non-inplace transform");

      if (bclass->transform)
        ret = bclass->transform (trans, inbuf, *outbuf);
      else
        ret = GST_FLOW_NOT_SUPPORTED;
    }
  }

skip:
  /* only unref input buffer if we allocated a new outbuf buffer. If we reused
   * the input buffer, no refcount is changed to keep the input buffer writable
   * when needed. */
  if (*outbuf != inbuf)
    gst_buffer_unref (inbuf);

  return ret;

  /* ERRORS */
not_negotiated:
  {
    gst_buffer_unref (inbuf);
    *outbuf = NULL;
    GST_ELEMENT_ERROR (trans, STREAM, NOT_IMPLEMENTED,
        ("not negotiated"), ("not negotiated"));
    return GST_FLOW_NOT_NEGOTIATED;
  }
no_prepare:
  {
    gst_buffer_unref (inbuf);
    GST_ELEMENT_ERROR (trans, STREAM, NOT_IMPLEMENTED,
        ("Sub-class has no prepare_output_buffer implementation"), (NULL));
    return GST_FLOW_NOT_SUPPORTED;
  }
no_buffer:
  {
    gst_buffer_unref (inbuf);
    *outbuf = NULL;
    GST_WARNING_OBJECT (trans, "could not get buffer from pool: %s",
        gst_flow_get_name (ret));
    return ret;
  }
}

/* FIXME, getrange is broken, need to pull range from the other
 * end based on the transform_size result.
 */
static GstFlowReturn
gst_base_transform_getrange (GstPad * pad, guint64 offset,
    guint length, GstBuffer ** buffer)
{
  GstBaseTransform *trans;
  GstBaseTransformClass *klass;
  GstFlowReturn ret;
  GstBuffer *inbuf;

  trans = GST_BASE_TRANSFORM (gst_pad_get_parent (pad));

  ret = gst_pad_pull_range (trans->sinkpad, offset, length, &inbuf);
  if (G_UNLIKELY (ret != GST_FLOW_OK))
    goto pull_error;

  klass = GST_BASE_TRANSFORM_GET_CLASS (trans);
  if (klass->before_transform)
    klass->before_transform (trans, inbuf);

  GST_BASE_TRANSFORM_LOCK (trans);
  ret = gst_base_transform_handle_buffer (trans, inbuf, buffer);
  GST_BASE_TRANSFORM_UNLOCK (trans);

done:
  gst_object_unref (trans);

  return ret;

  /* ERRORS */
pull_error:
  {
    GST_DEBUG_OBJECT (trans, "failed to pull a buffer: %s",
        gst_flow_get_name (ret));
    goto done;
  }
}

static GstFlowReturn
gst_base_transform_chain (GstPad * pad, GstBuffer * buffer)
{
  GstBaseTransform *trans;
  GstBaseTransformClass *klass;
  GstFlowReturn ret;
  GstClockTime position = GST_CLOCK_TIME_NONE;
  GstClockTime timestamp, duration;
  GstBuffer *outbuf = NULL;

  trans = GST_BASE_TRANSFORM (GST_OBJECT_PARENT (pad));

  timestamp = GST_BUFFER_TIMESTAMP (buffer);
  duration = GST_BUFFER_DURATION (buffer);

  /* calculate end position of the incoming buffer */
  if (timestamp != GST_CLOCK_TIME_NONE) {
    if (duration != GST_CLOCK_TIME_NONE)
      position = timestamp + duration;
    else
      position = timestamp;
  }

  klass = GST_BASE_TRANSFORM_GET_CLASS (trans);
  if (klass->before_transform)
    klass->before_transform (trans, buffer);

  /* protect transform method and concurrent buffer alloc */
  GST_BASE_TRANSFORM_LOCK (trans);
  ret = gst_base_transform_handle_buffer (trans, buffer, &outbuf);
  GST_BASE_TRANSFORM_UNLOCK (trans);

  /* outbuf can be NULL, this means a dropped buffer, if we have a buffer but
   * GST_BASE_TRANSFORM_FLOW_DROPPED we will not push either. */
  if (outbuf != NULL) {
    if (ret == GST_FLOW_OK) {
      GstClockTime position_out = GST_CLOCK_TIME_NONE;

      /* Remember last stop position */
      if (position != GST_CLOCK_TIME_NONE &&
          trans->segment.format == GST_FORMAT_TIME)
        trans->segment.position = position;

      if (GST_BUFFER_TIMESTAMP_IS_VALID (outbuf)) {
        position_out = GST_BUFFER_TIMESTAMP (outbuf);
        if (GST_BUFFER_DURATION_IS_VALID (outbuf))
          position_out += GST_BUFFER_DURATION (outbuf);
      } else if (position != GST_CLOCK_TIME_NONE) {
        position_out = position;
      }
      if (position_out != GST_CLOCK_TIME_NONE
          && trans->segment.format == GST_FORMAT_TIME)
        trans->priv->position_out = position_out;

      /* apply DISCONT flag if the buffer is not yet marked as such */
      if (trans->priv->discont) {
        if (!GST_BUFFER_IS_DISCONT (outbuf)) {
          outbuf = gst_buffer_make_writable (outbuf);
          GST_BUFFER_FLAG_SET (outbuf, GST_BUFFER_FLAG_DISCONT);
        }
        trans->priv->discont = FALSE;
      }
      trans->priv->processed++;
      ret = gst_pad_push (trans->srcpad, outbuf);
    } else {
      gst_buffer_unref (outbuf);
    }
  }

  /* convert internal flow to OK and mark discont for the next buffer. */
  if (ret == GST_BASE_TRANSFORM_FLOW_DROPPED) {
    trans->priv->discont = TRUE;
    ret = GST_FLOW_OK;
  }

  return ret;
}

static void
gst_base_transform_set_property (GObject * object, guint prop_id,
    const GValue * value, GParamSpec * pspec)
{
  GstBaseTransform *trans;

  trans = GST_BASE_TRANSFORM (object);

  switch (prop_id) {
    case PROP_QOS:
      gst_base_transform_set_qos_enabled (trans, g_value_get_boolean (value));
      break;
    default:
      G_OBJECT_WARN_INVALID_PROPERTY_ID (object, prop_id, pspec);
      break;
  }
}

static void
gst_base_transform_get_property (GObject * object, guint prop_id,
    GValue * value, GParamSpec * pspec)
{
  GstBaseTransform *trans;

  trans = GST_BASE_TRANSFORM (object);

  switch (prop_id) {
    case PROP_QOS:
      g_value_set_boolean (value, gst_base_transform_is_qos_enabled (trans));
      break;
    default:
      G_OBJECT_WARN_INVALID_PROPERTY_ID (object, prop_id, pspec);
      break;
  }
}

/* not a vmethod of anything, just an internal method */
static gboolean
gst_base_transform_activate (GstBaseTransform * trans, gboolean active)
{
  GstBaseTransformClass *bclass;
  gboolean result = TRUE;

  bclass = GST_BASE_TRANSFORM_GET_CLASS (trans);

  if (active) {
    GstCaps *incaps, *outcaps;

    if (trans->priv->pad_mode == GST_ACTIVATE_NONE && bclass->start)
      result &= bclass->start (trans);

    incaps = gst_pad_get_current_caps (trans->sinkpad);
    outcaps = gst_pad_get_current_caps (trans->srcpad);

    GST_OBJECT_LOCK (trans);
    if (incaps && outcaps)
      trans->have_same_caps =
          gst_caps_is_equal (incaps, outcaps) || trans->passthrough;
    else
      trans->have_same_caps = trans->passthrough;
    GST_DEBUG_OBJECT (trans, "have_same_caps %d", trans->have_same_caps);
    trans->negotiated = FALSE;
    trans->have_segment = FALSE;
    gst_segment_init (&trans->segment, GST_FORMAT_UNDEFINED);
    trans->priv->position_out = GST_CLOCK_TIME_NONE;
    trans->priv->proportion = 1.0;
    trans->priv->earliest_time = -1;
    trans->priv->discont = FALSE;
    trans->priv->processed = 0;
    trans->priv->dropped = 0;
    GST_OBJECT_UNLOCK (trans);

    if (incaps)
      gst_caps_unref (incaps);
    if (outcaps)
      gst_caps_unref (outcaps);
  } else {
    /* We must make sure streaming has finished before resetting things
     * and calling the ::stop vfunc */
    GST_PAD_STREAM_LOCK (trans->sinkpad);
    GST_PAD_STREAM_UNLOCK (trans->sinkpad);

    trans->have_same_caps = FALSE;
    /* We can only reset the passthrough mode if the instance told us to 
       handle it in configure_caps */
    if (bclass->passthrough_on_same_caps) {
      gst_base_transform_set_passthrough (trans, FALSE);
    }
    gst_caps_replace (&trans->cache_caps1, NULL);
    gst_caps_replace (&trans->cache_caps2, NULL);

    if (trans->priv->pad_mode != GST_ACTIVATE_NONE && bclass->stop)
      result &= bclass->stop (trans);

    gst_base_transform_set_allocation (trans, NULL, NULL, 0, 0);
  }

  return result;
}

static gboolean
gst_base_transform_sink_activate_push (GstPad * pad, gboolean active)
{
  gboolean result = TRUE;
  GstBaseTransform *trans;

  trans = GST_BASE_TRANSFORM (gst_pad_get_parent (pad));

  result = gst_base_transform_activate (trans, active);

  if (result)
    trans->priv->pad_mode = active ? GST_ACTIVATE_PUSH : GST_ACTIVATE_NONE;

  gst_object_unref (trans);

  return result;
}

static gboolean
gst_base_transform_src_activate_pull (GstPad * pad, gboolean active)
{
  gboolean result = FALSE;
  GstBaseTransform *trans;

  trans = GST_BASE_TRANSFORM (gst_pad_get_parent (pad));

  result = gst_pad_activate_pull (trans->sinkpad, active);

  if (result)
    result &= gst_base_transform_activate (trans, active);

  if (result)
    trans->priv->pad_mode = active ? GST_ACTIVATE_PULL : GST_ACTIVATE_NONE;

  gst_object_unref (trans);

  return result;
}

/**
 * gst_base_transform_set_passthrough:
 * @trans: the #GstBaseTransform to set
 * @passthrough: boolean indicating passthrough mode.
 *
 * Set passthrough mode for this filter by default. This is mostly
 * useful for filters that do not care about negotiation.
 *
 * Always TRUE for filters which don't implement either a transform
 * or transform_ip method.
 *
 * MT safe.
 */
void
gst_base_transform_set_passthrough (GstBaseTransform * trans,
    gboolean passthrough)
{
  GstBaseTransformClass *bclass;

  g_return_if_fail (GST_IS_BASE_TRANSFORM (trans));

  bclass = GST_BASE_TRANSFORM_GET_CLASS (trans);

  GST_OBJECT_LOCK (trans);
  if (passthrough == FALSE) {
    if (bclass->transform_ip || bclass->transform)
      trans->passthrough = FALSE;
  } else {
    trans->passthrough = TRUE;
  }

  GST_DEBUG_OBJECT (trans, "set passthrough %d", trans->passthrough);
  GST_OBJECT_UNLOCK (trans);
}

/**
 * gst_base_transform_is_passthrough:
 * @trans: the #GstBaseTransform to query
 *
 * See if @trans is configured as a passthrough transform.
 *
 * Returns: TRUE is the transform is configured in passthrough mode.
 *
 * MT safe.
 */
gboolean
gst_base_transform_is_passthrough (GstBaseTransform * trans)
{
  gboolean result;

  g_return_val_if_fail (GST_IS_BASE_TRANSFORM (trans), FALSE);

  GST_OBJECT_LOCK (trans);
  result = trans->passthrough;
  GST_OBJECT_UNLOCK (trans);

  return result;
}

/**
 * gst_base_transform_set_in_place:
 * @trans: the #GstBaseTransform to modify
 * @in_place: Boolean value indicating that we would like to operate
 * on in_place buffers.
 *
 * Determines whether a non-writable buffer will be copied before passing
 * to the transform_ip function.
 * <itemizedlist>
 *   <listitem>Always TRUE if no transform function is implemented.</listitem>
 *   <listitem>Always FALSE if ONLY transform function is implemented.</listitem>
 * </itemizedlist>
 *
 * MT safe.
 */
void
gst_base_transform_set_in_place (GstBaseTransform * trans, gboolean in_place)
{
  GstBaseTransformClass *bclass;

  g_return_if_fail (GST_IS_BASE_TRANSFORM (trans));

  bclass = GST_BASE_TRANSFORM_GET_CLASS (trans);

  GST_OBJECT_LOCK (trans);

  if (in_place) {
    if (bclass->transform_ip) {
      GST_DEBUG_OBJECT (trans, "setting in_place TRUE");
      trans->always_in_place = TRUE;
    }
  } else {
    if (bclass->transform) {
      GST_DEBUG_OBJECT (trans, "setting in_place FALSE");
      trans->always_in_place = FALSE;
    }
  }

  GST_OBJECT_UNLOCK (trans);
}

/**
 * gst_base_transform_is_in_place:
 * @trans: the #GstBaseTransform to query
 *
 * See if @trans is configured as a in_place transform.
 *
 * Returns: TRUE is the transform is configured in in_place mode.
 *
 * MT safe.
 */
gboolean
gst_base_transform_is_in_place (GstBaseTransform * trans)
{
  gboolean result;

  g_return_val_if_fail (GST_IS_BASE_TRANSFORM (trans), FALSE);

  GST_OBJECT_LOCK (trans);
  result = trans->always_in_place;
  GST_OBJECT_UNLOCK (trans);

  return result;
}

/**
 * gst_base_transform_update_qos:
 * @trans: a #GstBaseTransform
 * @proportion: the proportion
 * @diff: the diff against the clock
 * @timestamp: the timestamp of the buffer generating the QoS expressed in
 * running_time.
 *
 * Set the QoS parameters in the transform. This function is called internally
 * when a QOS event is received but subclasses can provide custom information
 * when needed.
 *
 * MT safe.
 *
 * Since: 0.10.5
 */
void
gst_base_transform_update_qos (GstBaseTransform * trans,
    gdouble proportion, GstClockTimeDiff diff, GstClockTime timestamp)
{

  g_return_if_fail (GST_IS_BASE_TRANSFORM (trans));

  GST_CAT_DEBUG_OBJECT (GST_CAT_QOS, trans,
      "qos: proportion: %lf, diff %" G_GINT64_FORMAT ", timestamp %"
      GST_TIME_FORMAT, proportion, diff, GST_TIME_ARGS (timestamp));

  GST_OBJECT_LOCK (trans);
  trans->priv->proportion = proportion;
  trans->priv->earliest_time = timestamp + diff;
  GST_OBJECT_UNLOCK (trans);
}

/**
 * gst_base_transform_set_qos_enabled:
 * @trans: a #GstBaseTransform
 * @enabled: new state
 *
 * Enable or disable QoS handling in the transform.
 *
 * MT safe.
 *
 * Since: 0.10.5
 */
void
gst_base_transform_set_qos_enabled (GstBaseTransform * trans, gboolean enabled)
{
  g_return_if_fail (GST_IS_BASE_TRANSFORM (trans));

  GST_CAT_DEBUG_OBJECT (GST_CAT_QOS, trans, "enabled: %d", enabled);

  GST_OBJECT_LOCK (trans);
  trans->priv->qos_enabled = enabled;
  GST_OBJECT_UNLOCK (trans);
}

/**
 * gst_base_transform_is_qos_enabled:
 * @trans: a #GstBaseTransform
 *
 * Queries if the transform will handle QoS.
 *
 * Returns: TRUE if QoS is enabled.
 *
 * MT safe.
 *
 * Since: 0.10.5
 */
gboolean
gst_base_transform_is_qos_enabled (GstBaseTransform * trans)
{
  gboolean result;

  g_return_val_if_fail (GST_IS_BASE_TRANSFORM (trans), FALSE);

  GST_OBJECT_LOCK (trans);
  result = trans->priv->qos_enabled;
  GST_OBJECT_UNLOCK (trans);

  return result;
}

/**
 * gst_base_transform_set_gap_aware:
 * @trans: a #GstBaseTransform
 * @gap_aware: New state
 *
 * If @gap_aware is %FALSE (the default), output buffers will have the
 * %GST_BUFFER_FLAG_GAP flag unset.
 *
 * If set to %TRUE, the element must handle output buffers with this flag set
 * correctly, i.e. it can assume that the buffer contains neutral data but must
 * unset the flag if the output is no neutral data.
 *
 * MT safe.
 *
 * Since: 0.10.16
 */
void
gst_base_transform_set_gap_aware (GstBaseTransform * trans, gboolean gap_aware)
{
  g_return_if_fail (GST_IS_BASE_TRANSFORM (trans));

  GST_OBJECT_LOCK (trans);
  trans->priv->gap_aware = gap_aware;
  GST_DEBUG_OBJECT (trans, "set gap aware %d", trans->priv->gap_aware);
  GST_OBJECT_UNLOCK (trans);
}

/**
 * gst_base_transform_suggest:
 * @trans: a #GstBaseTransform
 * @caps: (transfer none): caps to suggest
 * @size: buffer size to suggest
 *
 * Instructs @trans to suggest new @caps upstream. A copy of @caps will be
 * taken.
 *
 * Since: 0.10.21
 */
void
gst_base_transform_suggest (GstBaseTransform * trans, GstCaps * caps,
    gsize size)
{
  g_return_if_fail (GST_IS_BASE_TRANSFORM (trans));

  /* push the renegotiate event */
  if (!gst_pad_push_event (GST_BASE_TRANSFORM_SINK_PAD (trans),
          gst_event_new_reconfigure ()))
    GST_DEBUG_OBJECT (trans, "Renegotiate event wasn't handled");
}

/**
 * gst_base_transform_reconfigure:
 * @trans: a #GstBaseTransform
 *
 * Instructs @trans to renegotiate a new downstream transform on the next
 * buffer. This function is typically called after properties on the transform
 * were set that influence the output format.
 *
 * Since: 0.10.21
 */
void
gst_base_transform_reconfigure (GstBaseTransform * trans)
{
  g_return_if_fail (GST_IS_BASE_TRANSFORM (trans));

  GST_OBJECT_LOCK (trans);
  GST_DEBUG_OBJECT (trans, "marking reconfigure");
  trans->priv->reconfigure = TRUE;
  GST_OBJECT_UNLOCK (trans);
}<|MERGE_RESOLUTION|>--- conflicted
+++ resolved
@@ -377,13 +377,10 @@
   klass->src_event = GST_DEBUG_FUNCPTR (gst_base_transform_src_eventfunc);
   klass->accept_caps =
       GST_DEBUG_FUNCPTR (gst_base_transform_acceptcaps_default);
-<<<<<<< HEAD
   klass->prepare_output_buffer =
       GST_DEBUG_FUNCPTR (default_prepare_output_buffer);
   klass->copy_metadata = GST_DEBUG_FUNCPTR (default_copy_metadata);
-=======
   klass->query = GST_DEBUG_FUNCPTR (gst_base_transform_default_query);
->>>>>>> 63a21ca8
 }
 
 static void
@@ -1363,9 +1360,7 @@
       break;
   }
 
-<<<<<<< HEAD
 done:
-=======
   return ret;
 }
 
@@ -1387,7 +1382,6 @@
   else
     ret = gst_pad_query_default (pad, query);
 
->>>>>>> 63a21ca8
   gst_object_unref (trans);
 
   return ret;
